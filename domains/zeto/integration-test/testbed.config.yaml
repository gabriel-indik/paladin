nodeName: node1
db:
<<<<<<< HEAD
  # type: sqlite
  # sqlite:
  #   uri: ':memory:'
  #   autoMigrate: true
  #   migrationsDir: '../../../core/go/db/migrations/sqlite'
  type: postgres
  postgres:
    uri: 'postgres://postgres:my-secret@localhost:5432/postgres?sslmode=disable'
=======
  type: sqlite
  sqlite:
    dsn: ':memory:'
>>>>>>> ab6e6026
    autoMigrate: true
    migrationsDir: '../../../core/go/db/migrations/postgres'
    debugQueries: false
rpcServer:
  http:
    port: 0
  ws:
    disabled: true
grpc:
  shutdownTimeout: 1s
blockchain:
  http:
    url: http://localhost:8545
  ws:
    url: ws://localhost:8546
    initialConnectAttempts: 25
signer:
  keyDerivation:
    type: 'bip32'
  keyStore:
    type: 'static'
    snarkProver:
      circuitsDir: ../zkp
      provingKeysDir: ../zkp
    static:
      keys:
        seed:
          encoding: none
          # DO NOT USE THIS MNEMONIC FOR ANYTHING APART FROM TESTBED TESTING
          inline: rubber glove aspect crop reason inside put atom skull kiss quality van labor elegant about<|MERGE_RESOLUTION|>--- conflicted
+++ resolved
@@ -1,19 +1,13 @@
 nodeName: node1
 db:
-<<<<<<< HEAD
   # type: sqlite
   # sqlite:
-  #   uri: ':memory:'
+  #   dsn: ':memory:'
   #   autoMigrate: true
-  #   migrationsDir: '../../../core/go/db/migrations/sqlite'
+  #   migrationsDir: '../../../../core/go/db/migrations/sqlite'
   type: postgres
   postgres:
-    uri: 'postgres://postgres:my-secret@localhost:5432/postgres?sslmode=disable'
-=======
-  type: sqlite
-  sqlite:
-    dsn: ':memory:'
->>>>>>> ab6e6026
+    dsn: 'postgres://postgres:my-secret@localhost:5432/postgres?sslmode=disable'
     autoMigrate: true
     migrationsDir: '../../../core/go/db/migrations/postgres'
     debugQueries: false
@@ -30,6 +24,8 @@
   ws:
     url: ws://localhost:8546
     initialConnectAttempts: 25
+log:
+  level: info
 signer:
   keyDerivation:
     type: 'bip32'
@@ -38,6 +34,7 @@
     snarkProver:
       circuitsDir: ../zkp
       provingKeysDir: ../zkp
+      maxProverPerCircuit: 1
     static:
       keys:
         seed:
