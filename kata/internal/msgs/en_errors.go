// Copyright © 2024 Kaleido, Inc.
//
// SPDX-License-Identifier: Apache-2.0
//
// Licensed under the Apache License, Version 2.0 (the "License");
// you may not use this file except in compliance with the License.
// You may obtain a copy of the License at
//
//	http://www.apache.org/licenses/LICENSE-2.0
//
// Unless required by applicable law or agreed to in writing, software
// distributed under the License is distributed on an "AS IS" BASIS,
// WITHOUT WARRANTIES OR CONDITIONS OF ANY KIND, either express or implied.
// See the License for the specific language governing permissions and
// limitations under the License.

package msgs

import (
	"fmt"
	"strings"

	"github.com/hyperledger/firefly-common/pkg/i18n"
	"golang.org/x/text/language"
)

const kataPrefix = "PD01"

var registered = false
var ffe = func(key, translation string, statusHint ...int) i18n.ErrorMessageKey {
	if !registered {
		i18n.RegisterPrefix(kataPrefix, "Paladin Transaction Manager")
		registered = true
	}
	if !strings.HasPrefix(key, kataPrefix) {
		panic(fmt.Errorf("must have prefix '%s': %s", kataPrefix, key))
	}
	return i18n.FFE(language.AmericanEnglish, key, translation, statusHint...)
}

var (
	// Components PD0100XX
	MsgComponentKeyManagerInitError    = ffe("PD010000", "Error initializing key manager")
	MsgComponentKeyManagerStartError   = ffe("PD010001", "Error starting key manager")
	MsgComponentEthClientInitError     = ffe("PD010002", "Error initializing ethereum client")
	MsgComponentEthClientStartError    = ffe("PD010003", "Error starting ethereum client")
	MsgComponentDBInitError            = ffe("PD010004", "Error initializing database")
	MsgComponentDBStartError           = ffe("PD010005", "Error starting database")
	MsgComponentStateStoreInitError    = ffe("PD010006", "Error initializing state store")
	MsgComponentStateStoreStartError   = ffe("PD010007", "Error starting state store")
	MsgComponentBlockIndexerInitError  = ffe("PD010008", "Error initializing block indexer")
	MsgComponentBlockIndexerStartError = ffe("PD010009", "Error starting block indexer ")
	MsgComponentRPCServerInitError     = ffe("PD010010", "Error initializing RPC server")
	MsgComponentRPCServerStartError    = ffe("PD010011", "Error starting RPC server ")
	MsgComponentDomainInitError        = ffe("PD010012", "Error initializing domains")
	MsgComponentDomainStartError       = ffe("PD010013", "Error starting domain manager")
	MsgComponentPluginCtrlInitError    = ffe("PD010014", "Error initializing plugin controller")
	MsgComponentPluginCtrlStartError   = ffe("PD010015", "Error starting plugin controller ")
	MsgComponentWaitPluginStartError   = ffe("PD010016", "Error waiting for plugins to start")
	MsgComponentEngineInitError        = ffe("PD010017", "Error initializing engine")
	MsgComponentEngineStartError       = ffe("PD010018", "Error starting engine")

	// States PD0101XX
	MsgStateInvalidHex                = ffe("PD010100", "Invalid hex: %s")
	MsgStateInvalidLength             = ffe("PD010101", "Invalid hash len expected=%d actual=%d")
	MsgStateInvalidABIParam           = ffe("PD010102", "Invalid ABI parameter")
	MsgStateInvalidSchemaType         = ffe("PD010103", "Invalid state schema type: %s")
	MsgStateManagerQuiescing          = ffe("PD010104", "State store shutting down")
	MsgStateOpInvalid                 = ffe("PD010105", "State operation invalid")
	MsgStateSchemaNotFound            = ffe("PD010106", "Schema not found with hash %s")
	MsgStateLabelFieldNotElementary   = ffe("PD010107", "Label field %s is not elementary type (%s)")
	MsgStateLabelFieldNotNamed        = ffe("PD010108", "Label field with index %d is not named")
	MsgStateLabelFieldUnexpectedValue = ffe("PD010109", "Value type for field %s %T from ABI decoding library does not match expected value type %T")
	MsgStateLabelFieldMissing         = ffe("PD010110", "Label field %s missing")
	MsgStateLabelFieldNotSupported    = ffe("PD010111", "Label field %s is not a supported elementary type (%s)")
	MsgStateNotFound                  = ffe("PD010112", "State not found with hash %s")
	MsgStateInvalidSchema             = ffe("PD010113", "Invalid schema")
	MsgStateABITypeMustBeTuple        = ffe("PD010114", "ABI type definition must be a tuple parameter with an internalType such as 'struct StructName'")
	MsgStateLabelFieldNotUnique       = ffe("PD010115", "Label field with index %d has a duplicate name '%s'")
	MsgStateInvalidValue              = ffe("PD010116", "Invalid value")
	MsgStateInvalidQualifier          = ffe("PD010117", "Status must be one of 'available','confirmed','unconfirmed','spent','locked','all' or the UUID of a transaction")
	MsgStateLockConflictUnexpected    = ffe("PD010118", "Pending lock for transaction %s found when attempting to lock to transaction %s")
	MsgStateFlushFailedDomainReset    = ffe("PD010119", "Flush of state for domain %s has failed, and the domain has been reset")

	// Persistence PD0102XX
	MsgPersistenceInvalidType         = ffe("PD010200", "Invalid persistence type: %s")
	MsgPersistenceMissingURI          = ffe("PD010201", "Missing database connection URI")
	MsgPersistenceInitFailed          = ffe("PD010202", "Database init failed")
	MsgPersistenceMigrationFailed     = ffe("PD010203", "Database migration failed")
	MsgPersistenceMissingMigrationDir = ffe("PD010204", "Missing database migration directory for autoMigrate")

	// Transaction Processor PD0103XX
	MsgTransactionProcessorInvalidStage         = ffe("PD010300", "Invalid stage: %s")
	MsgContextCanceled                          = ffe("PD010301", "Context canceled")
	MsgTransactionProcessorActionFailed         = ffe("PD010302", "Action for transaction with ID: %s at stage %s failed")
	MsgTransactionProcessorBlockedOnDependency  = ffe("PD010303", "Transaction with ID: %s cannot be processed by %s stage due to dependent transactions.")
	MsgTransactionProcessorUndeterminedStage    = ffe("PD010304", "Cannot determine a processing stage for transaction with ID: %s")
	MsgTransactionProcessorEmptyAssembledResult = ffe("PD010305", "No transaction was assembled for transaction with ID: %s")

	// Transaction store PD0104XX
	MsgTransactionMissingField         = ffe("PD010400", "Must provide a payload (one of PayloadJSON or PayloadRLP), from, and contract address.  Mising %v")
	MsgTransactionParseError           = ffe("PD010401", "Failed to parse transaction message.")
	MsgTransactionSerializeError       = ffe("PD010402", "Failed to serialise transaction response.")
	MsgTransactionInvalidTransactionID = ffe("PD010403", "The provided ID %s cannot be parsed into a valid UUID due to %s")

	// Comms bus PD0106XX
	MsgDestinationNotFound     = ffe("PD010600", "Destination not found: %s")
	MsgHandlerError            = ffe("PD010601", "Error from message handler")
	MsgDuplicateSubscription   = ffe("PD010602", "Destination %s already subscribed to topic %s")
	MsgErrorStoppingGRPCServer = ffe("PD010603", "Error stopping GRPC server")

	// Filters PD0107XX
	MsgFiltersUnknownField                = ffe("PD010700", "Unknown field '%s'")
	MsgFiltersJSONQueryValueUnsupported   = ffe("PD010701", "JSON query value not supported: %s")
	MsgFiltersJSONQueryOpUnsupportedMod   = ffe("PD010702", "Operation '%s' does not support modifiers: %v")
	MsgFiltersValueInvalidForInt64        = ffe("PD010703", "Value '%s' cannot be parsed as a 64bit signed integer")
	MsgFiltersValueInvalidForBool         = ffe("PD010704", "Value '%s' cannot be parsed as a boolean")
	MsgFiltersValueInvalidForString       = ffe("PD010705", "Value '%s' cannot be parsed as a string")
	MsgFiltersValueInvalidForBigInt       = ffe("PD010706", "Type '%T' cannot be converted to a big integer")
	MsgFiltersValueIntStringParseFail     = ffe("PD010707", "Value '%s' cannot be converted to a big integer")
	MsgFiltersValueMissing                = ffe("PD010708", "Value missing for filter field '%s'")
	MsgFiltersMustBeBuiltUnscoped         = ffe("PD010709", "Scoped SQL builder (rather than DB) incorrect passed into filter builder")
	MsgFiltersJSONValueParseError         = ffe("PD010710", "Failed to parse value for field '%s' (as %T): %v")
	MsgFiltersValueInvalidHex             = ffe("PD010711", "Failed to parse value as hex: %v")
	MsgFiltersUnexpectedFieldResolverType = ffe("PD010712", "Unsupported type '%T' returned from field resolver '%T'")
	MsgFiltersUnexpectedResolvedValueType = ffe("PD010713", "Value type '%T' mismatched from compare type '%T'")
	MsgFiltersLikeNotSupportedForIntValue = ffe("PD010714", "LIKE operation not supported for int64 stored values")
	MsgFiltersLikeConversionToRegexpFail  = ffe("PD010715", "Failed to convert LIKE string '%s' to regexp: %s")
	MsgFiltersFieldTypeDoesNotSupportLike = ffe("PD010716", "Field does not support LIKE comparison (%T)")
	MsgFiltersTypeErrorDuringCompare      = ffe("PD010717", "Mismatched types during compare t1=%T t2=%T")
	MsgFiltersMissingSortField            = ffe("PD010718", "Must specify at least one sort field")
	MsgFiltersValueInvalidHexBytes32      = ffe("PD010719", "Failed to parse value as 32 byte hex string (parsedBytes=%d)")

	// HTTPServer PD0108XX
	MsgHTTPServerStartFailed        = ffe("PD010800", "Failed to start server on '%s'")
	MsgHTTPServerMissingPort        = ffe("PD010801", "HTTP server port must be specified for '%s'")
	MsgHTTPServerNoWSUpgradeSupport = ffe("PD010802", "HTTP server does not support WebSocket upgrade (%T)")

	// TLS PD0198XX
	MsgTLSInvalidCAFile             = ffe("PD010900", "Invalid CA certificates file")
	MsgTLSConfigFailed              = ffe("PD010901", "Failed to initialize TLS configuration")
	MsgTLSInvalidKeyPairFiles       = ffe("PD010902", "Invalid certificate and key pair files")
	MsgTLSInvalidTLSDnMatcherAttr   = ffe("PD010903", "Unknown DN attribute '%s'")
	MsgTLSInvalidTLSDnMatcherRegexp = ffe("PD010904", "Invalid regexp '%s' for requiredDNAttributes[%s]: %s")
	MsgTLSInvalidTLSDnChain         = ffe("PD010905", "Cannot match subject distinguished name as cert chain is not verified")
	MsgTLSInvalidTLSDnMismatch      = ffe("PD010906", "Certificate subject does not meet requirements")

	// JSON/RPC PD0110XX
	MsgJSONRPCInvalidRequest      = ffe("PD011000", "Invalid JSON/RPC request data")
	MsgJSONRPCMissingRequestID    = ffe("PD011001", "Invalid JSON/RPC request. Must set request ID")
	MsgJSONRPCUnsupportedMethod   = ffe("PD011002", "method not supported")
	MsgJSONRPCIncorrectParamCount = ffe("PD011003", "method %s requires %d params (supplied=%d)")
	MsgJSONRPCInvalidParam        = ffe("PD011004", "method %s parameter %d invalid: %s")
	MsgJSONRPCResultSerialization = ffe("PD011005", "method %s result serialization failed: %s")

	// Types PD0111XX
	MsgTypesUnmarshalNil                  = ffe("PD011100", "UnmarshalJSON on nil pointer")
	MsgTypesScanFail                      = ffe("PD011101", "Unable to scan type %T into type %T")
	MsgTypesEnumValueInvalid              = ffe("PD011102", "Value must be one of %s")
	MsgTypesABIDefNotInBothStructs        = ffe("PD011103", "ABI is not equal due to mismatch on: %s")
	MsgTypesInvalidNameSafeCharAlphaBoxed = ffe("PD011106", "Field '%s' must be 1-%d characters, including alphanumerics (a-zA-Z0-9), dot (.), dash (-) and underscore (_), and must start/end in an alphanumeric: %q")

	// Plugin controller PD0112XX
	MsgPluginLoaderUUIDError   = ffe("PD011200", "Plugin loader UUID incorrect")
	MsgPluginLoaderAlreadyInit = ffe("PD011201", "Plugin loader already initialized")
	MsgPluginUUIDNotFound      = ffe("PD011202", "Plugin runtime instance of type %s with UUID %s does not exist")
	MsgPluginBadRequestBody    = ffe("PD011203", "Invalid request body %T")
	MsgPluginUDSPathTooLong    = ffe("PD011204", "Unix domain socket path too log (len=%d,limit=100)")
	MsgPluginBadResponseBody   = ffe("PD011205", "%s %s returned invalid response body %T")
	MsgPluginError             = ffe("PD011206", "%s %s returned error: %s")
	MsgPluginLoadFailed        = ffe("PD011207", "Plugin load failed: %s")

	// BlockIndexer PD0113XX
	MsgBlockIndexerInvalidFromBlock         = ffe("PD011300", "Invalid from block '%s' (must be 'latest' or number)")
	MsgBlockIndexerESInitFail               = ffe("PD011303", "Event stream initialization failed")
	MsgBlockIndexerESAlreadyInit            = ffe("PD011304", "Event stream already initialized")
	MsgBlockIndexerConfirmedReceiptNotFound = ffe("PD011305", "Expected received for confirmed transaction %s not found")
	MsgBlockIndexerInvalidEventStreamType   = ffe("PD011306", "Unsupported event stream type: %s")
	MsgBlockMissingHandler                  = ffe("PD011307", "Handler not registered for stream")
	MsgBlockIndexerNoBlocksIndexed          = ffe("PD011308", "No confirmed blocks have yet been indexed")

	// Signing module PD0114XX
	MsgSigningModuleBadPathError                = ffe("PD011400", "Path '%s' does not exist, or it is not a directory")
	MsgSigningModuleBadKeyFile                  = ffe("PD011401", "Key file '%s' does not exist")
	MsgSigningModuleBadPassFile                 = ffe("PD011402", "Password file '%s' does not exist")
	MsgSigningModuleBadKeyHandle                = ffe("PD011403", "Invalid key handle")
	MsgSigningModuleFSError                     = ffe("PD011404", "Filesystem error")
	MsgSigningModuleKeyHandleClash              = ffe("PD011405", "Invalid key handle (clash)")
	MsgSigningModuleKeyNotExist                 = ffe("PD011406", "Key '%s' does not exist")
	MsgSigningUnsupportedKeyStoreType           = ffe("PD011407", "Unsupported key store type: '%s'")
	MsgSigningHierarchicalRequiresLoading       = ffe("PD011408", "Signing module has been configured to disallow in-memory key material. Hierarchical Deterministic (HD) wallet function implemented in the signing module requires in-memory key material")
	MsgSigningStoreRequiresKeyLoadingForAlgo    = ffe("PD011409", "Signing module has been configured to disallow in-memory key material. In-memory signing is required for algorithms %s")
	MsgSigningUnsupportedAlgoForInMemorySigning = ffe("PD011410", "Unsupported algorithm for in-memory signing: %s")
	MsgSigningMustSpecifyAlgorithms             = ffe("PD011411", "Must specify at least one algorithm for key resolution")
	MsgSigningHDSeedMustBe32BytesOrMnemonic     = ffe("PD011412", "Seed key material for HD Wallet must be either a 32byte value, or a BIP-39 compliant mnemonic seed phrase")
	MsgSignerBIP44DerivationInvalid             = ffe("PD011413", "Invalid key handle - BIP44 key identifier expected (invalid derivation: '%s')")
	MsgSingerBIP32DerivationTooLarge            = ffe("PD011414", "BIP-32 key index must be between 0 and 2^31-1 at each level in the hierarchy")
	MsgSigningKeyListingNotSupported            = ffe("PD011415", "Listing keys in the key store is not supported by this signing module")
	MsgSigningStaticKeyInvalid                  = ffe("PD011416", "Statically configured key with handle %s is invalid")
	MsgSigningStaticBadEncoding                 = ffe("PD011417", "Statically configured key with handle %s has invalid encoding (must be one of 'none', 'hex', 'base64') '%s'")
	MsgSigningKeyCannotBeResolved               = ffe("PD011418", "No key exists that matches the request")
	MsgSigningUnsupportedKeyDerivationType      = ffe("PD011419", "Unsupported key derivation type: '%s'")
	MsgSigningKeyCannotBeEmpty                  = ffe("PD011420", "Cannot resolve a signing key for the empty string")

	// EthClient module PD0115XX
	MsgEthClientInvalidInput        = ffe("PD011500", "Unable to convert to ABI function input (func=%s)")
	MsgEthClientMissingFrom         = ffe("PD011501", "Signer (from) missing")
	MsgEthClientMissingTo           = ffe("PD011502", "To missing")
	MsgEthClientMissingInput        = ffe("PD011503", "Input missing")
	MsgEthClientMissingOutput       = ffe("PD011504", "Output missing")
	MsgEthClientInvalidTXVersion    = ffe("PD011505", "Invalid TX Version (%s)")
	MsgEthClientABIJson             = ffe("PD011506", "JSON ABI parsing failed")
	MsgEthClientFunctionNotFound    = ffe("PD011507", "Function %q not found on ABI")
	MsgEthClientChainIDFailed       = ffe("PD011508", "Failed to query chain ID")
	MsgEthClientKeyMismatch         = ffe("PD011509", "Resolved %q to different key handle expected=%q received=%q")
	MsgEthClientToWithConstructor   = ffe("PD011510", "To address cannot be specified for constructor")
	MsgEthClientHTTPURLMissing      = ffe("PD011511", "HTTP URL missing in configuration")
	MsgEthClientChainIDMismatch     = ffe("PD011512", "ChainID mismatch between HTTP and WebSocket JSON/RPC connections http=%d ws=%d")
	MsgEthClientInvalidWebSocketURL = ffe("PD011513", "Invalid WebSocket URL: %s")
	MsgEthClientInvalidHTTPURL      = ffe("PD011514", "Invalid HTTP URL: %s")

	// DomainManager module PD0116XX
	MsgDomainNotFound                   = ffe("PD011600", "Domain %q not found")
	MsgDomainNotInitialized             = ffe("PD011601", "Domain not initialized")
	MsgDomainInvalidSchema              = ffe("PD011602", "Domain schema %d is invalid")
	MsgDomainConstructorAbiJsonInvalid  = ffe("PD011603", "Constructor ABI function definition invalid")
	MsgDomainConstructorABITypeWrong    = ffe("PD011604", "Constructor ABI function definition has wrong type: %s")
	MsgDomainFactoryAbiJsonInvalid      = ffe("PD011605", "Factory contract ABI invalid")
	MsgDomainFactoryAddressInvalid      = ffe("PD011606", "Factory contract address invalid")
	MsgDomainPrivateAbiJsonInvalid      = ffe("PD011607", "Private contract ABI invalid")
	MsgDomainInvalidQueryJSON           = ffe("PD011608", "Invalid query JSON")
	MsgDomainContractNotFoundByAddr     = ffe("PD011609", "A smart contract with address %s has not yet been indexed")
	MsgDomainInvalidConstructorParams   = ffe("PD011610", "Invalid constructor parameters for %s")
	MsgDomainInvalidPrepareDeployResult = ffe("PD011611", "Prepare deploy did not result in exactly one of a invoke transaction or a deploy transaction")
	MsgDomainInvalidFunctionParams      = ffe("PD011612", "Invalid function parameters for %s")
	MsgDomainUnknownSchema              = ffe("PD011613", "Unknown schema %s")
	MsgDomainInvalidStateIDFromDomain   = ffe("PD011614", "Domain returned invalid id '%s' for state %d")
	MsgDomainInputStateNotFound         = ffe("PD011615", "Input state %d [%s] not found")
	MsgDomainMissingStates              = ffe("PD011616", "Missing in-memory states")
	MsgDomainEndorsementReverted        = ffe("PD011617", "Endorsement from '%s' reverted: %s")
	MsgDomainFunctionNotFound           = ffe("PD011618", "Function with name '%s' not found on ABI")
<<<<<<< HEAD

	// Engine PD0117XX
	MsgDomainNotProvided = ffe("PD011700", "Domain not found in the transaction input")
=======
	MsgDomainBaseLedgerSubmitInvalid    = ffe("PD011619", "Base ledger submission config is invalid")
>>>>>>> 93a9d4a6
)<|MERGE_RESOLUTION|>--- conflicted
+++ resolved
@@ -239,11 +239,5 @@
 	MsgDomainMissingStates              = ffe("PD011616", "Missing in-memory states")
 	MsgDomainEndorsementReverted        = ffe("PD011617", "Endorsement from '%s' reverted: %s")
 	MsgDomainFunctionNotFound           = ffe("PD011618", "Function with name '%s' not found on ABI")
-<<<<<<< HEAD
-
-	// Engine PD0117XX
-	MsgDomainNotProvided = ffe("PD011700", "Domain not found in the transaction input")
-=======
 	MsgDomainBaseLedgerSubmitInvalid    = ffe("PD011619", "Base ledger submission config is invalid")
->>>>>>> 93a9d4a6
 )