// Copyright © 2024 Kaleido, Inc.
//
// SPDX-License-Identifier: Apache-2.0
//
// Licensed under the Apache License, Version 2.0 (the "License");
// you may not use this file except in compliance with the License.
// You may obtain a copy of the License at
//
//     http://www.apache.org/licenses/LICENSE-2.0
//
// Unless required by applicable law or agreed to in writing, software
// distributed under the License is distributed on an "AS IS" BASIS,
// WITHOUT WARRANTIES OR CONDITIONS OF ANY KIND, either express or implied.
// See the License for the specific language governing permissions and
// limitations under the License.

package statestore

import (
	"context"

	"github.com/hyperledger/firefly-common/pkg/i18n"
	"github.com/kaleido-io/paladin/kata/internal/filters"
	"github.com/kaleido-io/paladin/kata/internal/msgs"
	"github.com/kaleido-io/paladin/kata/pkg/types"
)

type SchemaType string

const (
	// ABI schema uses the same semantics as events for defining indexed fields (must be top-level)
	SchemaTypeABI SchemaType = "abi"
)

type labelType int

const (
	labelTypeInt64 labelType = iota
	labelTypeInt256
	labelTypeUint256
	labelTypeBytes
	labelTypeString
	labelTypeBool
)

type SchemaPersisted struct {
	ID         types.Bytes32   `json:"id"          gorm:"primaryKey"`
	CreatedAt  types.Timestamp `json:"created"     gorm:"autoCreateTime:nano"`
	DomainID   string          `json:"domain"`
	Type       SchemaType      `json:"type"`
	Signature  string          `json:"signature"`
	Definition types.RawJSON   `json:"definition"`
	Labels     []string        `json:"labels"      gorm:"type:text[]; serializer:json"`
}

type SchemaLabelInfo struct {
	label         string
	virtualColumn string
	labelType     labelType
	resolver      filters.FieldResolver
}

type idOnly struct {
	ID types.Bytes32 `gorm:"primaryKey"`
}

type Schema interface {
	Type() SchemaType
<<<<<<< HEAD
	Persisted() *Schema
	LabelInfo() []*SchemaLabelInfo
=======
	IDString() string
	Signature() string
	Persisted() *SchemaPersisted
	LabelInfo() []*schemaLabelInfo
>>>>>>> 15c8f9f4
	ProcessState(ctx context.Context, data types.RawJSON) (*StateWithLabels, error)
	RecoverLabels(ctx context.Context, s *State) (*StateWithLabels, error)
}

func schemaCacheKey(domainID string, id *types.Bytes32) string {
	return domainID + "/" + id.String()
}

func (ss *stateStore) PersistSchema(ctx context.Context, s Schema) error {
	op := ss.writer.newWriteOp(s.Persisted().DomainID)
	op.schemas = []*SchemaPersisted{s.Persisted()}
	ss.writer.queue(ctx, op)
	return op.flush(ctx)
}

func (ss *stateStore) GetSchema(ctx context.Context, domainID, schemaID string, failNotFound bool) (Schema, error) {
	id, err := types.ParseBytes32(ctx, schemaID)
	if err != nil {
		return nil, err
	}
	return ss.getSchemaByID(ctx, domainID, id, failNotFound)
}

func (ss *stateStore) getSchemaByID(ctx context.Context, domainID string, schemaID *types.Bytes32, failNotFound bool) (Schema, error) {

	cacheKey := schemaCacheKey(domainID, schemaID)
	s, cached := ss.abiSchemaCache.Get(cacheKey)
	if cached {
		return s, nil
	}

	var results []*SchemaPersisted
	err := ss.p.DB().
		Table("schemas").
		Where("domain_id = ?", domainID).
		Where("id = ?", schemaID).
		Limit(1).
		Find(&results).
		Error
	if err != nil || len(results) == 0 {
		if err == nil && failNotFound {
			return nil, i18n.NewError(ctx, msgs.MsgStateSchemaNotFound, schemaID)
		}
		return s, err
	}

	persisted := results[0]
	switch persisted.Type {
	case SchemaTypeABI:
		s, err = newABISchemaFromDB(ctx, persisted)
	default:
		err = i18n.NewError(ctx, msgs.MsgStateInvalidSchemaType, persisted.Type)
	}
	if err != nil {
		return nil, err
	}
	ss.abiSchemaCache.Set(cacheKey, s)
	return s, nil
}

func (ss *stateStore) ListSchemas(ctx context.Context, domainID string) (results []Schema, err error) {
	var ids []*idOnly
	err = ss.p.DB().
		Table("schemas").
		Select("id").
		Where("domain_id = ?", domainID).
		Find(&ids).
		Error
	if err != nil {
		return nil, err
	}
	results = make([]Schema, len(ids))
	for i, id := range ids {
		if results[i], err = ss.getSchemaByID(ctx, domainID, &id.ID, true); err != nil {
			return nil, err
		}
	}
	return results, nil
}<|MERGE_RESOLUTION|>--- conflicted
+++ resolved
@@ -66,15 +66,10 @@
 
 type Schema interface {
 	Type() SchemaType
-<<<<<<< HEAD
-	Persisted() *Schema
-	LabelInfo() []*SchemaLabelInfo
-=======
 	IDString() string
 	Signature() string
 	Persisted() *SchemaPersisted
-	LabelInfo() []*schemaLabelInfo
->>>>>>> 15c8f9f4
+	LabelInfo() []*SchemaLabelInfo
 	ProcessState(ctx context.Context, data types.RawJSON) (*StateWithLabels, error)
 	RecoverLabels(ctx context.Context, s *State) (*StateWithLabels, error)
 }
