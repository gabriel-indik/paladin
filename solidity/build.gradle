--- conflicted
+++ resolved
@@ -42,13 +42,9 @@
         include "contracts/**/*.sol"
         include "test/**/*.ts"
     })
-<<<<<<< HEAD
-    inputs.files(fileTree(dir: "../zeto/solidity", include: "**/*.sol"))
-=======
     inputs.files(fileTree("./node_modules/zeto/solidity") {
         include "**/*.sol"
     })
->>>>>>> 409be6f6
     outputs.dirs(buildOutput, "cache", "typechain-types")
 }
 
