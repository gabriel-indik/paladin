name: Paladin CI build

on:
  push:
    branches: [main]
  pull_request:
  workflow_dispatch:

jobs:
  build:
    runs-on: ubuntu-latest
    # uncomment database setup as needed
    # services:
    #   postgres:
    #     image: postgres
    #     env:
    #       POSTGRES_PASSWORD: my-secret
    #     options: >-
    #       --health-cmd pg_isready
    #       --health-interval 10s
    #       --health-timeout 5s
    #       --health-retries 5
    steps:
      - uses: actions/checkout@v4
        with:
          fetch-depth: 0
          submodules: recursive

      - name: Install protoc
        run: |
          PB_REL="https://github.com/protocolbuffers/protobuf/releases"
          curl -LO $PB_REL/download/v25.1/protoc-25.1-linux-x86_64.zip
          unzip protoc-25.1-linux-x86_64.zip -d protoc
          echo "${PWD}/protoc/bin" >> $GITHUB_PATH

      - name: Setup Java
        uses: actions/setup-java@v4
        with:
          distribution: 'temurin'
          java-version: 21

      - name: Set up Go
        uses: actions/setup-go@v5
        with:
          go-version: '1.22'
          check-latest: true
          cache-dependency-path: |
            **/*.sum

      - name: Setup Gradle
        uses: gradle/actions/setup-gradle@v4

      - name: Build with Gradle
<<<<<<< HEAD
        run: ./gradlew -PcomposeLogs=true --no-daemon build
=======
        run: ./gradlew -PcomposeLogs=true --parallel build
>>>>>>> 44fff74b

        # env:
        #   CREATE_TEST_DB: 0 # github action setup a PSQL db service, so no need to create a test db again
        #   POSTGRES_HOSTNAME: postgres
        #   POSTGRES_PASSWORD: my-secret
        #   POSTGRES_PORT: 5432
#  docker-build:
#    runs-on: ubuntu-latest
#    # uncomment database setup as needed
#    # services:
#    #   postgres:
#    #     image: postgres
#    #     env:
#    #       POSTGRES_PASSWORD: my-secret
#    #     options: >-
#    #       --health-cmd pg_isready
#    #       --health-interval 10s
#    #       --health-timeout 5s
#    #       --health-retries 5
#    steps:
#      - uses: actions/checkout@v4
#        with:
#          fetch-depth: 0
#      - name: Build Docker image
#        working-directory: .
#        run: make docker
#        # env:
#        #   CREATE_TEST_DB: 0 # github action setup a PSQL db service, so no need to create a test db again
#        #   POSTGRES_HOSTNAME: postgres
#        #   POSTGRES_PASSWORD: my-secret
#        #   POSTGRES_PORT: 5432<|MERGE_RESOLUTION|>--- conflicted
+++ resolved
@@ -51,11 +51,7 @@
         uses: gradle/actions/setup-gradle@v4
 
       - name: Build with Gradle
-<<<<<<< HEAD
-        run: ./gradlew -PcomposeLogs=true --no-daemon build
-=======
-        run: ./gradlew -PcomposeLogs=true --parallel build
->>>>>>> 44fff74b
+        run: ./gradlew -PcomposeLogs=true --no-daemon --parallel build
 
         # env:
         #   CREATE_TEST_DB: 0 # github action setup a PSQL db service, so no need to create a test db again
