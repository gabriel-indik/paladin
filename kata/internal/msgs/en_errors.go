// Copyright © 2024 Kaleido, Inc.
//
// SPDX-License-Identifier: Apache-2.0
//
// Licensed under the Apache License, Version 2.0 (the "License");
// you may not use this file except in compliance with the License.
// You may obtain a copy of the License at
//
//	http://www.apache.org/licenses/LICENSE-2.0
//
// Unless required by applicable law or agreed to in writing, software
// distributed under the License is distributed on an "AS IS" BASIS,
// WITHOUT WARRANTIES OR CONDITIONS OF ANY KIND, either express or implied.
// See the License for the specific language governing permissions and
// limitations under the License.

package msgs

import (
	"fmt"
	"strings"

	"github.com/hyperledger/firefly-common/pkg/i18n"
	"golang.org/x/text/language"
)

const kataPrefix = "PD01"

var registered = false
var ffe = func(key, translation string, statusHint ...int) i18n.ErrorMessageKey {
	if !registered {
		i18n.RegisterPrefix(kataPrefix, "Paladin Transaction Manager")
		registered = true
	}
	if !strings.HasPrefix(key, kataPrefix) {
		panic(fmt.Errorf("must have prefix '%s': %s", kataPrefix, key))
	}
	return i18n.FFE(language.AmericanEnglish, key, translation, statusHint...)
}

var (

	// States PD0101XX
	MsgStateInvalidHex                = ffe("PD010100", "Invalid hex: %s")
	MsgStateInvalidLength             = ffe("PD010101", "Invalid hash len expected=%d actual=%d")
	MsgStateInvalidABIParam           = ffe("PD010102", "Invalid ABI parameter")
	MsgStateInvalidSchemaType         = ffe("PD010103", "Invalid state schema type: %s")
	MsgStateManagerQuiescing          = ffe("PD010104", "State store shutting down")
	MsgStateOpInvalid                 = ffe("PD010105", "State operation invalid")
	MsgStateSchemaNotFound            = ffe("PD010106", "Schema not found with hash %s")
	MsgStateLabelFieldNotElementary   = ffe("PD010107", "Label field %s is not elementary type (%s)")
	MsgStateLabelFieldNotNamed        = ffe("PD010108", "Label field with index %d is not named")
	MsgStateLabelFieldUnexpectedValue = ffe("PD010109", "Value type for field %s %T from ABI decoding library does not match expected value type %T")
	MsgStateLabelFieldMissing         = ffe("PD010110", "Label field %s missing")
	MsgStateLabelFieldNotSupported    = ffe("PD010111", "Label field %s is not a supported elementary type (%s)")
	MsgStateNotFound                  = ffe("PD010112", "State not found with hash %s")
	MsgStateInvalidSchema             = ffe("PD010113", "Invalid schema")
	MsgStateABITypeMustBeTuple        = ffe("PD010114", "ABI type definition must be a tuple parameter with an internalType such as 'struct StructName'")
	MsgStateLabelFieldNotUnique       = ffe("PD010115", "Label field with index %d has a duplicate name '%s'")
	MsgStateInvalidValue              = ffe("PD010116", "Invalid value")

	// Persistence PD0102XX
	MsgPersistenceInvalidType         = ffe("PD010200", "Invalid persistence type: %s")
	MsgPersistenceMissingURI          = ffe("PD010201", "Missing database connection URI")
	MsgPersistenceInitFailed          = ffe("PD010202", "Database init failed")
	MsgPersistenceMigrationFailed     = ffe("PD010203", "Database migration failed")
	MsgPersistenceMissingMigrationDir = ffe("PD010204", "Missing database migration directory for autoMigrate")

<<<<<<< HEAD
	// Filters PD0103XX
	MsgFiltersUnknownField              = ffe("PD010300", "Unknown field '%s'")
	MsgFiltersJSONQueryValueUnsupported = ffe("PD010301", "JSON query value not supported: %s")
	MsgFiltersJSONQueryOpUnsupportedMod = ffe("PD010302", "Operation '%s' does not support modifiers: %v")
	MsgFiltersValueInvalidForInt64      = ffe("PD010303", "Value '%s' cannot be parsed as a 64bit signed integer")
	MsgFiltersValueInvalidForBool       = ffe("PD010304", "Value '%s' cannot be parsed as a boolean")
	MsgFiltersValueInvalidForString     = ffe("PD010305", "Value '%s' cannot be parsed as a string")
	MsgFiltersValueInvalidForBigInt     = ffe("PD010306", "Type '%T' cannot be converted to a big integer")
	MsgFiltersValueIntStringParseFail   = ffe("PD010307", "Value '%s' cannot be converted to a big integer")
	MsgFiltersValueMissing              = ffe("PD010308", "Value missing for filter field '%s'")
	MsgFiltersMustBeBuiltUnscoped       = ffe("PD010309", "Scoped SQL builder (rather than DB) incorrect passed into filter builder")
	MsgFiltersJSONValueParseError       = ffe("PD010310", "Failed to parse value for field '%s' (as %T): %v")
	MsgFiltersValueInvalidHex           = ffe("PD010311", "Failed to parse value as hex: %v")
=======
	// Transaction Processor PD0103XX
	MsgTransactionProcessorInvalidStage = ffe("PD010300", "Invalid stage: %s")
>>>>>>> 0ea4d079

	// Transaction store PD0104XX
	MsgTransactionMissingField = ffe("PD010400", "Must provide a payload (one of PayloadJSON or PayloadRLP), from, and contract address.  Mising %v")

	// Config PD0105XX
	MsgConfigFileMissing    = ffe("PD010500", "Config file not found at path: %s")
	MsgConfigFileReadError  = ffe("PD010501", "Failed to read config file %s with error: %s")
	MsgConfigFileParseError = ffe("PD010502", "Failed to parse config file %s with error: %s")

<<<<<<< HEAD
	// HTTPServer PD0106XX
	MsgHTTPServerStartFailed        = ffe("PD010600", "Failed to start server on '%s'")
	MsgHTTPServerMissingPort        = ffe("PD010601", "HTTP server port must be specified for '%s'")
	MsgHTTPServerNoWSUpgradeSupport = ffe("PD010602", "HTTP server does not support WebSocket upgrade (%T)")

	// TLS PD0107XX
	MsgTLSInvalidCAFile             = ffe("PD010700", "Invalid CA certificates file")
	MsgTLSConfigFailed              = ffe("PD010701", "Failed to initialize TLS configuration")
	MsgTLSInvalidKeyPairFiles       = ffe("PD010702", "Invalid certificate and key pair files")
	MsgTLSInvalidTLSDnMatcherAttr   = ffe("PD010703", "Unknown DN attribute '%s'")
	MsgTLSInvalidTLSDnMatcherType   = ffe("PD010704", "Expected string value for '%s' field of requiredDNAttributes (found %T)")
	MsgTLSInvalidTLSDnMatcherRegexp = ffe("PD010705", "Invalid regexp '%s' for requiredDNAttributes[%s]: %s")
	MsgTLSInvalidTLSDnChain         = ffe("PD010706", "Cannot match subject distinguished name as cert chain is not verified")
	MsgTLSInvalidTLSDnMismatch      = ffe("PD010707", "Certificate subject does not meet requirements")

	// JSON/RPC PD0108XX
	MsgJSONRPCInvalidRequest      = ffe("PD010800", "Invalid JSON/RPC request data")
	MsgJSONRPCMissingRequestID    = ffe("PD010801", "Invalid JSON/RPC request. Must set request ID")
	MsgJSONRPCUnsupportedMethod   = ffe("PD010802", "method not supported")
	MsgJSONRPCIncorrectParamCount = ffe("PD010803", "method %s requires %d params (supplied=%d)")
	MsgJSONRPCInvalidParam        = ffe("PD010804", "method %s parameter %d invalid: %s")
	MsgJSONRPCResultSerialization = ffe("PD010805", "method %s result serialization failed: %s")
=======
	// Filters PD0106XX
	MsgFiltersUnknownField              = ffe("PD010600", "Unknown field '%s'")
	MsgFiltersJSONQueryValueUnsupported = ffe("PD010601", "JSON query value not supported: %s")
	MsgFiltersJSONQueryOpUnsupportedMod = ffe("PD010602", "Operation '%s' does not support modifiers: %v")
	MsgFiltersValueInvalidForInt64      = ffe("PD010603", "Value '%s' cannot be parsed as a 64bit signed integer")
	MsgFiltersValueInvalidForBool       = ffe("PD010604", "Value '%s' cannot be parsed as a boolean")
	MsgFiltersValueInvalidForString     = ffe("PD010605", "Value '%s' cannot be parsed as a string")
	MsgFiltersValueInvalidForBigInt     = ffe("PD010606", "Type '%T' cannot be converted to a big integer")
	MsgFiltersValueIntStringParseFail   = ffe("PD010607", "Value '%s' cannot be converted to a big integer")
	MsgFiltersValueMissing              = ffe("PD010608", "Value missing for filter field '%s'")
	MsgFiltersMustBeBuiltUnscoped       = ffe("PD010609", "Scoped SQL builder (rather than DB) incorrect passed into filter builder")
	MsgFiltersJSONValueParseError       = ffe("PD010610", "Failed to parse value for field '%s' (as %T): %v")
	MsgFiltersValueInvalidHex           = ffe("PD010611", "Failed to parse value as hex: %v")
>>>>>>> 0ea4d079
)<|MERGE_RESOLUTION|>--- conflicted
+++ resolved
@@ -66,24 +66,8 @@
 	MsgPersistenceMigrationFailed     = ffe("PD010203", "Database migration failed")
 	MsgPersistenceMissingMigrationDir = ffe("PD010204", "Missing database migration directory for autoMigrate")
 
-<<<<<<< HEAD
-	// Filters PD0103XX
-	MsgFiltersUnknownField              = ffe("PD010300", "Unknown field '%s'")
-	MsgFiltersJSONQueryValueUnsupported = ffe("PD010301", "JSON query value not supported: %s")
-	MsgFiltersJSONQueryOpUnsupportedMod = ffe("PD010302", "Operation '%s' does not support modifiers: %v")
-	MsgFiltersValueInvalidForInt64      = ffe("PD010303", "Value '%s' cannot be parsed as a 64bit signed integer")
-	MsgFiltersValueInvalidForBool       = ffe("PD010304", "Value '%s' cannot be parsed as a boolean")
-	MsgFiltersValueInvalidForString     = ffe("PD010305", "Value '%s' cannot be parsed as a string")
-	MsgFiltersValueInvalidForBigInt     = ffe("PD010306", "Type '%T' cannot be converted to a big integer")
-	MsgFiltersValueIntStringParseFail   = ffe("PD010307", "Value '%s' cannot be converted to a big integer")
-	MsgFiltersValueMissing              = ffe("PD010308", "Value missing for filter field '%s'")
-	MsgFiltersMustBeBuiltUnscoped       = ffe("PD010309", "Scoped SQL builder (rather than DB) incorrect passed into filter builder")
-	MsgFiltersJSONValueParseError       = ffe("PD010310", "Failed to parse value for field '%s' (as %T): %v")
-	MsgFiltersValueInvalidHex           = ffe("PD010311", "Failed to parse value as hex: %v")
-=======
 	// Transaction Processor PD0103XX
 	MsgTransactionProcessorInvalidStage = ffe("PD010300", "Invalid stage: %s")
->>>>>>> 0ea4d079
 
 	// Transaction store PD0104XX
 	MsgTransactionMissingField = ffe("PD010400", "Must provide a payload (one of PayloadJSON or PayloadRLP), from, and contract address.  Mising %v")
@@ -93,30 +77,6 @@
 	MsgConfigFileReadError  = ffe("PD010501", "Failed to read config file %s with error: %s")
 	MsgConfigFileParseError = ffe("PD010502", "Failed to parse config file %s with error: %s")
 
-<<<<<<< HEAD
-	// HTTPServer PD0106XX
-	MsgHTTPServerStartFailed        = ffe("PD010600", "Failed to start server on '%s'")
-	MsgHTTPServerMissingPort        = ffe("PD010601", "HTTP server port must be specified for '%s'")
-	MsgHTTPServerNoWSUpgradeSupport = ffe("PD010602", "HTTP server does not support WebSocket upgrade (%T)")
-
-	// TLS PD0107XX
-	MsgTLSInvalidCAFile             = ffe("PD010700", "Invalid CA certificates file")
-	MsgTLSConfigFailed              = ffe("PD010701", "Failed to initialize TLS configuration")
-	MsgTLSInvalidKeyPairFiles       = ffe("PD010702", "Invalid certificate and key pair files")
-	MsgTLSInvalidTLSDnMatcherAttr   = ffe("PD010703", "Unknown DN attribute '%s'")
-	MsgTLSInvalidTLSDnMatcherType   = ffe("PD010704", "Expected string value for '%s' field of requiredDNAttributes (found %T)")
-	MsgTLSInvalidTLSDnMatcherRegexp = ffe("PD010705", "Invalid regexp '%s' for requiredDNAttributes[%s]: %s")
-	MsgTLSInvalidTLSDnChain         = ffe("PD010706", "Cannot match subject distinguished name as cert chain is not verified")
-	MsgTLSInvalidTLSDnMismatch      = ffe("PD010707", "Certificate subject does not meet requirements")
-
-	// JSON/RPC PD0108XX
-	MsgJSONRPCInvalidRequest      = ffe("PD010800", "Invalid JSON/RPC request data")
-	MsgJSONRPCMissingRequestID    = ffe("PD010801", "Invalid JSON/RPC request. Must set request ID")
-	MsgJSONRPCUnsupportedMethod   = ffe("PD010802", "method not supported")
-	MsgJSONRPCIncorrectParamCount = ffe("PD010803", "method %s requires %d params (supplied=%d)")
-	MsgJSONRPCInvalidParam        = ffe("PD010804", "method %s parameter %d invalid: %s")
-	MsgJSONRPCResultSerialization = ffe("PD010805", "method %s result serialization failed: %s")
-=======
 	// Filters PD0106XX
 	MsgFiltersUnknownField              = ffe("PD010600", "Unknown field '%s'")
 	MsgFiltersJSONQueryValueUnsupported = ffe("PD010601", "JSON query value not supported: %s")
@@ -130,5 +90,27 @@
 	MsgFiltersMustBeBuiltUnscoped       = ffe("PD010609", "Scoped SQL builder (rather than DB) incorrect passed into filter builder")
 	MsgFiltersJSONValueParseError       = ffe("PD010610", "Failed to parse value for field '%s' (as %T): %v")
 	MsgFiltersValueInvalidHex           = ffe("PD010611", "Failed to parse value as hex: %v")
->>>>>>> 0ea4d079
+
+	// HTTPServer PD0107XX
+	MsgHTTPServerStartFailed        = ffe("PD010700", "Failed to start server on '%s'")
+	MsgHTTPServerMissingPort        = ffe("PD010701", "HTTP server port must be specified for '%s'")
+	MsgHTTPServerNoWSUpgradeSupport = ffe("PD010702", "HTTP server does not support WebSocket upgrade (%T)")
+
+	// TLS PD0108XX
+	MsgTLSInvalidCAFile             = ffe("PD010800", "Invalid CA certificates file")
+	MsgTLSConfigFailed              = ffe("PD010801", "Failed to initialize TLS configuration")
+	MsgTLSInvalidKeyPairFiles       = ffe("PD010802", "Invalid certificate and key pair files")
+	MsgTLSInvalidTLSDnMatcherAttr   = ffe("PD010803", "Unknown DN attribute '%s'")
+	MsgTLSInvalidTLSDnMatcherType   = ffe("PD010804", "Expected string value for '%s' field of requiredDNAttributes (found %T)")
+	MsgTLSInvalidTLSDnMatcherRegexp = ffe("PD010805", "Invalid regexp '%s' for requiredDNAttributes[%s]: %s")
+	MsgTLSInvalidTLSDnChain         = ffe("PD010806", "Cannot match subject distinguished name as cert chain is not verified")
+	MsgTLSInvalidTLSDnMismatch      = ffe("PD010807", "Certificate subject does not meet requirements")
+
+	// JSON/RPC PD0109XX
+	MsgJSONRPCInvalidRequest      = ffe("PD010900", "Invalid JSON/RPC request data")
+	MsgJSONRPCMissingRequestID    = ffe("PD010901", "Invalid JSON/RPC request. Must set request ID")
+	MsgJSONRPCUnsupportedMethod   = ffe("PD010902", "method not supported")
+	MsgJSONRPCIncorrectParamCount = ffe("PD010903", "method %s requires %d params (supplied=%d)")
+	MsgJSONRPCInvalidParam        = ffe("PD010904", "method %s parameter %d invalid: %s")
+	MsgJSONRPCResultSerialization = ffe("PD010905", "method %s result serialization failed: %s")
 )