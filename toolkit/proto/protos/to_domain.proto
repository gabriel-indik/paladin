--- conflicted
+++ resolved
@@ -210,15 +210,8 @@
 message DomainConfig {
   bool custom_hash_function = 1; // If true then the ValidateStateHashes function must be implemeted, and all states must come with a pre-caclculated ID
   repeated string abi_state_schemas_json = 2; // A list of Schema definitions (in ABI parameter format) the domain requires for all state types it interacts with
-<<<<<<< HEAD
-  BaseLedgerSubmitConfig base_ledger_submit_config = 3; // Describe the requirements of this domain for how submission happens
-  string abi_events_json = 4; // ABI events that the domain will process for state updates
-  map<string, int32> signing_algorithms = 5; // A list of supported signing algorithms with the minimum key lengths for each algorithm
-  CoordinatorConfig coordinator_config = 6; // Describe the requirements of this domain for how coordinator selection happens
-=======
   string abi_events_json = 3; // ABI events that the domain will process for state updates
   map<string, int32> signing_algorithms = 4; // A list of supported signing algorithms with the minimum key lengths for each algorithm
->>>>>>> 6dffd4d7
 }
 
 message ContractInfo {
@@ -243,19 +236,6 @@
   }
   SubmitterSelection submitter_selection = 30;
 
-}
-
-
-message CoordinatorConfig {
-  enum Mode {
-      SENDER_COORDINATES = 0; // every TX is submitted by a different key, with a HD wallet path from the UUID of the TX itself
-      STATIC_COORDINATOR = 1; // one of the endorsers of the transaction should submit the TX (that endorser might specify ENDORSER_SUBMIT)
-      DYNAMIC_COORDINATOR = 2; // TODO: a bank of submitters are provided by the domain config/runtime as candidates to submit transactions
-  }
-  Mode coordinator_selection_mode = 3;
-  optional string static_coordinator = 4;
-  repeated string dynamic_coordinators = 5;
-  optional uint32 range_size = 6;
 }
 
 message StateSchema {
