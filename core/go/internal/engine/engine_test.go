/*
 * Copyright © 2024 Kaleido, Inc.
 *
 * Licensed under the Apache License, Version 2.0 (the "License"); you may not use this file except in compliance with
 * the License. You may obtain a copy of the License at
 *
 * http://www.apache.org/licenses/LICENSE-2.0
 *
 * Unless required by applicable law or agreed to in writing, software distributed under the License is distributed on
 * an "AS IS" BASIS, WITHOUT WARRANTIES OR CONDITIONS OF ANY KIND, either express or implied. See the License for the
 * specific language governing permissions and limitations under the License.
 *
 * SPDX-License-Identifier: Apache-2.0
 */

package engine

import (
	"context"
	"math/rand"
	"sync"
	"testing"
	"time"

	"github.com/google/uuid"
	"github.com/kaleido-io/paladin/core/internal/components"
	engineTypes "github.com/kaleido-io/paladin/core/internal/engine/enginespi"
	"github.com/kaleido-io/paladin/core/internal/statestore"
	"github.com/kaleido-io/paladin/core/mocks/componentmocks"
	coreProto "github.com/kaleido-io/paladin/core/pkg/proto"
	pbEngine "github.com/kaleido-io/paladin/core/pkg/proto/engine"
<<<<<<< HEAD
	"github.com/kaleido-io/paladin/core/pkg/types"
	"github.com/kaleido-io/paladin/toolkit/pkg/algorithms"
=======
>>>>>>> 6c15406e
	"github.com/kaleido-io/paladin/toolkit/pkg/log"
	"github.com/kaleido-io/paladin/toolkit/pkg/prototk"
	"github.com/kaleido-io/paladin/toolkit/pkg/tktypes"
	"github.com/stretchr/testify/assert"
	"github.com/stretchr/testify/mock"
	"github.com/stretchr/testify/require"
	"google.golang.org/protobuf/proto"
	"google.golang.org/protobuf/types/known/anypb"
)

// Attempt to assert the behaviour of the Engine as a whole component in isolation from the rest of the system
// Tests in this file do not mock anything else in this package or sub packages but does mock other components and managers in paladin as per their interfaces

func TestEngineInit(t *testing.T) {

	engine, mocks := newEngineForTesting(t, types.MustEthAddress(types.RandHex(20)))
	assert.Equal(t, "Kata Engine", engine.EngineName())
	initResult, err := engine.Init(mocks.allComponents)
	require.NoError(t, err)
	assert.NotNil(t, initResult)
}

func TestEngineSimpleTransaction(t *testing.T) {
	//Submit a transaction that gets assembled with an attestation plan for a local endorser to sign the transaction
	ctx := context.Background()

	domainAddress := types.MustEthAddress(types.RandHex(20))
	engine, mocks := newEngineForTesting(t, domainAddress)
	assert.Equal(t, "Kata Engine", engine.EngineName())

	domainAddressString := domainAddress.String()

	initialised := make(chan struct{}, 1)
	mocks.domainSmartContract.On("InitTransaction", ctx, mock.Anything).Run(func(args mock.Arguments) {
		tx := args.Get(1).(*components.PrivateTransaction)
		tx.PreAssembly = &components.TransactionPreAssembly{
			RequiredVerifiers: []*prototk.ResolveVerifierRequest{
				{
					Lookup:    "alice",
					Algorithm: algorithms.ECDSA_SECP256K1_PLAINBYTES,
				},
			},
		}
		initialised <- struct{}{}
	}).Return(nil)

	mocks.keyManager.On("ResolveKey", mock.Anything, "alice", algorithms.ECDSA_SECP256K1_PLAINBYTES).Return("aliceKeyHandle", "aliceVerifier", nil)
	// TODO check that the transaction is signed with this key

	assembled := make(chan struct{}, 1)
	mocks.domainSmartContract.On("AssembleTransaction", ctx, mock.Anything).Run(func(args mock.Arguments) {
		tx := args.Get(1).(*components.PrivateTransaction)

		tx.PostAssembly = &components.TransactionPostAssembly{
			AssemblyResult: prototk.AssembleTransactionResponse_OK,
			InputStates: []*components.FullState{
				{
					ID:     tktypes.Bytes32(tktypes.RandBytes(32)),
					Schema: tktypes.Bytes32(tktypes.RandBytes(32)),
					Data:   tktypes.JSONString("foo"),
				},
			},
			AttestationPlan: []*prototk.AttestationRequest{
				{
					Name:            "notary",
					AttestationType: prototk.AttestationType_ENDORSE,
					Algorithm:       algorithms.ECDSA_SECP256K1_PLAINBYTES,
					Parties: []string{
						"domain1.contract1.notary",
					},
				},
			},
		}
		assembled <- struct{}{}

	}).Return(nil)

	mocks.keyManager.On("ResolveKey", mock.Anything, "domain1.contract1.notary", algorithms.ECDSA_SECP256K1_PLAINBYTES).Return("notaryKeyHandle", "notaryVerifier", nil)
	//TODO match endorsement request and verifier args
	mocks.domainSmartContract.On("EndorseTransaction", mock.Anything, mock.Anything, mock.Anything, mock.Anything, mock.Anything, mock.Anything, mock.Anything, mock.Anything).Return(&components.EndorsementResult{
		Result:  prototk.EndorseTransactionResponse_SIGN,
		Payload: []byte("some-endorsement-bytes"),
		Endorser: &prototk.ResolvedVerifier{
			Lookup:    "notaryKeyHandle",
			Verifier:  "notaryVerifier",
			Algorithm: algorithms.ECDSA_SECP256K1_PLAINBYTES,
		},
	}, nil)

<<<<<<< HEAD
	mocks.keyManager.On("Sign", mock.Anything, &coreProto.SignRequest{
		KeyHandle: "notaryKeyHandle",
		Algorithm: algorithms.ECDSA_SECP256K1_PLAINBYTES,
		Payload:   []byte("some-endorsement-bytes"),
	}).Return(&coreProto.SignResponse{
		Payload: []byte("some-signature-bytes"),
	}, nil)
=======
	//TODO do we need this?
	mocks.stateStore.On("RunInDomainContext", mock.Anything, mock.AnythingOfType("statestore.DomainContextFunction")).Run(func(args mock.Arguments) {
		fn := args.Get(1).(statestore.DomainContextFunction)
		err := fn(ctx, mocks.domainStateInterface)
		require.NoError(t, err)
	}).Maybe().Return(nil)
>>>>>>> 6c15406e

	err := engine.Start()
	require.NoError(t, err)

	txID, err := engine.HandleNewTx(ctx, &components.PrivateTransaction{})
	// no input domain should err
	assert.Regexp(t, "PD011800", err)
	assert.Empty(t, txID)
	txID, err = engine.HandleNewTx(ctx, &components.PrivateTransaction{
		ID: uuid.New(),
		Inputs: &components.TransactionInputs{
			Domain: "domain1",
			To:     *domainAddress,
		},
	})
	require.NoError(t, err)
	require.NotNil(t, txID)

	status := pollForStatus(ctx, t, "dispatch", engine, domainAddressString, txID, 2*time.Second)
	assert.Equal(t, "dispatch", status)
}

func TestEngineLocalEndorserSubmits(t *testing.T) {
}

func TestEngineRevertFromLocalEndorsement(t *testing.T) {
}

<<<<<<< HEAD
func TestEngineRemoteEndorser(t *testing.T) {
	ctx := context.Background()

	domainAddress := types.MustEthAddress(types.RandHex(20))
	engine, mocks := newEngineForTesting(t, domainAddress)
	domainAddressString := domainAddress.String()
=======
	attestationResult := prototk.AttestationResult{
		Name:            "notary",
		AttestationType: prototk.AttestationType_ENDORSE,
		Payload:         tktypes.RandBytes(32),
	}

	attestationResultAny, err := anypb.New(&attestationResult)
	require.NoError(t, err)
>>>>>>> 6c15406e

	remoteEngine, remoteEngineMocks := newEngineForTesting(t, domainAddress)

<<<<<<< HEAD
	initialised := make(chan struct{}, 1)
	mocks.domainSmartContract.On("InitTransaction", ctx, mock.Anything).Run(func(args mock.Arguments) {
		tx := args.Get(1).(*components.PrivateTransaction)
		tx.PreAssembly = &components.TransactionPreAssembly{
			RequiredVerifiers: []*prototk.ResolveVerifierRequest{
				{
					Lookup:    "alice",
					Algorithm: algorithms.ECDSA_SECP256K1_PLAINBYTES,
				},
			},
		}
		initialised <- struct{}{}
	}).Return(nil)
=======
	engineMessageBytes, err := proto.Marshal(&engineMessage)
	require.NoError(t, err)
>>>>>>> 6c15406e

	mocks.keyManager.On("ResolveKey", mock.Anything, "alice", algorithms.ECDSA_SECP256K1_PLAINBYTES).Return("aliceKeyHandle", "aliceVerifier", nil)

	assembled := make(chan struct{}, 1)
	mocks.domainSmartContract.On("AssembleTransaction", ctx, mock.Anything).Run(func(args mock.Arguments) {
		tx := args.Get(1).(*components.PrivateTransaction)

<<<<<<< HEAD
		tx.PostAssembly = &components.TransactionPostAssembly{
			AssemblyResult: prototk.AssembleTransactionResponse_OK,
			InputStates: []*components.FullState{
				{
					ID:     types.Bytes32(types.RandBytes(32)),
					Schema: types.Bytes32(types.RandBytes(32)),
					Data:   types.JSONString("foo"),
				},
			},
			AttestationPlan: []*prototk.AttestationRequest{
				{
					Name:            "notary",
					AttestationType: prototk.AttestationType_ENDORSE,
					Algorithm:       algorithms.ECDSA_SECP256K1_PLAINBYTES,
					Parties: []string{
						"domain1.contract1.notary@othernode",
					},
				},
			},
=======
	status := func() string {
		for {
			select {
			case <-timeout:
				// Timeout reached, exit the loop
				assert.Fail(t, "Timed out waiting for transaction to be endorsed")
				s, err := engine.GetTxStatus(ctx, domainAddressString, txID)
				require.NoError(t, err)
				return s.Status
			case <-tick:
				s, err := engine.GetTxStatus(ctx, domainAddressString, txID)
				if s.Status == "dispatch" {
					return s.Status
				}
				require.NoError(t, err)
			}
>>>>>>> 6c15406e
		}
		assembled <- struct{}{}

	}).Return(nil)

	mocks.transportManager.On("Send", mock.Anything, mock.Anything).Run(func(args mock.Arguments) {
		go func() {
			transportMessage := args.Get(1).(*components.TransportMessage)
			remoteEngine.ReceiveTransportMessage(ctx, transportMessage)
		}()
	}).Return(nil).Maybe()

	remoteEngineMocks.transportManager.On("Send", mock.Anything, mock.Anything).Run(func(args mock.Arguments) {
		go func() {
			transportMessage := args.Get(1).(*components.TransportMessage)
			engine.ReceiveTransportMessage(ctx, transportMessage)
		}()
	}).Return(nil).Maybe()

	remoteEngineMocks.domainMgr.On("GetSmartContractByAddress", mock.Anything, *domainAddress).Return(remoteEngineMocks.domainSmartContract, nil)

	remoteEngineMocks.keyManager.On("ResolveKey", mock.Anything, "domain1.contract1.notary@othernode", algorithms.ECDSA_SECP256K1_PLAINBYTES).Return("notaryKeyHandle", "notaryVerifier", nil)

	//TODO match endorsement request and verifier args
	remoteEngineMocks.domainSmartContract.On("EndorseTransaction", mock.Anything, mock.Anything, mock.Anything, mock.Anything, mock.Anything, mock.Anything, mock.Anything, mock.Anything).Return(&components.EndorsementResult{
		Result:  prototk.EndorseTransactionResponse_SIGN,
		Payload: []byte("some-endorsement-bytes"),
		Endorser: &prototk.ResolvedVerifier{
			Lookup:    "notaryKeyHandle",
			Verifier:  "notaryVerifier",
			Algorithm: algorithms.ECDSA_SECP256K1_PLAINBYTES,
		},
	}, nil)
	remoteEngineMocks.keyManager.On("Sign", mock.Anything, &coreProto.SignRequest{
		KeyHandle: "notaryKeyHandle",
		Algorithm: algorithms.ECDSA_SECP256K1_PLAINBYTES,
		Payload:   []byte("some-endorsement-bytes"),
	}).Return(&coreProto.SignResponse{
		Payload: []byte("some-signature-bytes"),
	}, nil)

	err := engine.Start()
	assert.NoError(t, err)

	txID, err := engine.HandleNewTx(ctx, &components.PrivateTransaction{
		ID: uuid.New(),
		Inputs: &components.TransactionInputs{
			Domain: "domain1",
			To:     *domainAddress,
		},
	})
	assert.NoError(t, err)
	require.NotNil(t, txID)

	status := pollForStatus(ctx, t, "dispatch", engine, domainAddressString, txID, 2*time.Second)
	assert.Equal(t, "dispatch", status)

}

func TestEngineDependantTransactionEndorsedOutOfOrder(t *testing.T) {
	//2 transactions, one dependant on the other
	// we purposely endorse the first transaction late to ensure that the 2nd transaction
	// is still sequenced behind the first
	ctx := context.Background()

	domainAddress := types.MustEthAddress(types.RandHex(20))
	engine, mocks := newEngineForTesting(t, domainAddress)
	assert.Equal(t, "Kata Engine", engine.EngineName())

	domainAddressString := domainAddress.String()
	mocks.keyManager.On("ResolveKey", mock.Anything, "alice", algorithms.ECDSA_SECP256K1_PLAINBYTES).Return("aliceKeyHandle", "aliceVerifier", nil)

	mocks.domainSmartContract.On("InitTransaction", ctx, mock.Anything).Run(func(args mock.Arguments) {
		tx := args.Get(1).(*components.PrivateTransaction)
		tx.PreAssembly = &components.TransactionPreAssembly{
			RequiredVerifiers: []*prototk.ResolveVerifierRequest{
				{
					Lookup:    "alice",
					Algorithm: algorithms.ECDSA_SECP256K1_PLAINBYTES,
				},
			},
		}
	}).Return(nil)

	// TODO check that the transaction is signed with this key

	states := []*components.FullState{
		{
			ID:     tktypes.Bytes32(tktypes.RandBytes(32)),
			Schema: tktypes.Bytes32(tktypes.RandBytes(32)),
			Data:   tktypes.JSONString("foo"),
		},
	}

	tx1 := &components.PrivateTransaction{
		ID: uuid.New(),
		Inputs: &components.TransactionInputs{
			Domain: "domain1",
			To:     *domainAddress,
			From:   "Alice",
		},
	}

	tx2 := &components.PrivateTransaction{
		ID: uuid.New(),
		Inputs: &components.TransactionInputs{
			Domain: "domain1",
			To:     *domainAddress,
			From:   "Bob",
		},
	}

	mocks.domainSmartContract.On("AssembleTransaction", ctx, mock.Anything).Run(func(args mock.Arguments) {
		tx := args.Get(1).(*components.PrivateTransaction)
		switch tx.ID.String() {
		case tx1.ID.String():
			tx.PostAssembly = &components.TransactionPostAssembly{
				AssemblyResult: prototk.AssembleTransactionResponse_OK,
				OutputStates:   states,
				AttestationPlan: []*prototk.AttestationRequest{
					{
						Name:            "notary",
						AttestationType: prototk.AttestationType_ENDORSE,
						Algorithm:       algorithms.ECDSA_SECP256K1_PLAINBYTES,
						Parties: []string{
							"domain1.contract1.notary@othernode",
						},
					},
				},
			}
		case tx2.ID.String():
			tx.PostAssembly = &components.TransactionPostAssembly{
				AssemblyResult: prototk.AssembleTransactionResponse_OK,
				InputStates:    states,
				AttestationPlan: []*prototk.AttestationRequest{
					{
						Name:            "notary",
						AttestationType: prototk.AttestationType_ENDORSE,
						Algorithm:       algorithms.ECDSA_SECP256K1_PLAINBYTES,
						Parties: []string{
							"domain1.contract1.notary@othernode",
						},
					},
				},
			}
		default:
			assert.Fail(t, "Unexpected transaction ID")
		}
	}).Times(2).Return(nil)

	sentEndorsementRequest := make(chan struct{}, 1)
	mocks.transportManager.On("Send", mock.Anything, mock.Anything, mock.Anything, mock.Anything).Run(func(args mock.Arguments) {
		sentEndorsementRequest <- struct{}{}
	}).Return(nil).Maybe()

<<<<<<< HEAD
=======
	//TODO do we need this?
	mocks.stateStore.On("RunInDomainContext", mock.Anything, mock.AnythingOfType("statestore.DomainContextFunction")).Run(func(args mock.Arguments) {
		fn := args.Get(1).(statestore.DomainContextFunction)
		err := fn(ctx, mocks.domainStateInterface)
		require.NoError(t, err)
	}).Maybe().Return(nil)

>>>>>>> 6c15406e
	err := engine.Start()
	require.NoError(t, err)

	tx1ID, err := engine.HandleNewTx(ctx, tx1)
	require.NoError(t, err)
	require.NotNil(t, tx1ID)

	tx2ID, err := engine.HandleNewTx(ctx, tx2)
	require.NoError(t, err)
	require.NotNil(t, tx2ID)

	// Neither transaction should be dispatched yet
	s, err := engine.GetTxStatus(ctx, domainAddressString, tx1ID)
	require.NoError(t, err)
	assert.NotEqual(t, "dispatch", s.Status)

	s, err = engine.GetTxStatus(ctx, domainAddressString, tx2ID)
	require.NoError(t, err)
	assert.NotEqual(t, "dispatch", s.Status)

	attestationResult := prototk.AttestationResult{
		Name:            "notary",
		AttestationType: prototk.AttestationType_ENDORSE,
		Payload:         tktypes.RandBytes(32),
	}

	attestationResultAny, err := anypb.New(&attestationResult)
	require.NoError(t, err)

	//wait for both transactions to send the endorsement request
	<-sentEndorsementRequest
	<-sentEndorsementRequest

	// endorse transaction 2 before 1 and check that 2 is not dispatched before 1
	endorsementResponse2 := &pbEngine.EndorsementResponse{
		ContractAddress: domainAddressString,
		TransactionId:   tx2ID,
		Endorsement:     attestationResultAny,
	}
<<<<<<< HEAD
	endorsementResponse2Bytes, err := proto.Marshal(endorsementResponse2)
=======

	engineMessageBytes, err := proto.Marshal(&engineMessage)
>>>>>>> 6c15406e
	require.NoError(t, err)

	//now send the endorsement back
	engine.ReceiveTransportMessage(ctx, &components.TransportMessage{
		MessageType: "EndorsementResponse",
		Payload:     endorsementResponse2Bytes,
	})

	//unless the tests are running in short mode, wait a second to ensure that the transaction is not dispatched
	if !testing.Short() {
		time.Sleep(1 * time.Second)
	}
	s, err = engine.GetTxStatus(ctx, domainAddressString, tx1ID)
	require.NoError(t, err)
	assert.NotEqual(t, "dispatch", s.Status)

	s, err = engine.GetTxStatus(ctx, domainAddressString, tx2ID)
	require.NoError(t, err)
	assert.NotEqual(t, "dispatch", s.Status)

	// endorse transaction 1 and check that both it and 2 are dispatched
	endorsementResponse1 := &pbEngine.EndorsementResponse{
		ContractAddress: domainAddressString,
		TransactionId:   tx1ID,
		Endorsement:     attestationResultAny,
	}
<<<<<<< HEAD
	endorsementResponse1Bytes, err := proto.Marshal(endorsementResponse1)
=======

	engineMessageBytes, err = proto.Marshal(&engineMessage)
>>>>>>> 6c15406e
	require.NoError(t, err)

	//now send the endorsement back
	engine.ReceiveTransportMessage(ctx, &components.TransportMessage{
		MessageType: "EndorsementResponse",
		Payload:     endorsementResponse1Bytes,
	})

	status := pollForStatus(ctx, t, "dispatch", engine, domainAddressString, tx1ID, 2*time.Second)
	assert.Equal(t, "dispatch", status)

	status = pollForStatus(ctx, t, "dispatch", engine, domainAddressString, tx2ID, 2*time.Second)
	assert.Equal(t, "dispatch", status)

	//TODO assert that transaction 1 got dispatched before 2

}

func TestEngineMiniLoad(t *testing.T) {
	t.Skip("This test does not run reliably in the full gradle build for an unknown reason but it is still useful for local testing")

	ctx := context.Background()

	domainAddress := types.MustEthAddress(types.RandHex(20))
	engine, mocks := newEngineForTesting(t, domainAddress)
	assert.Equal(t, "Kata Engine", engine.EngineName())

	remoteEngine, remoteEngineMocks := newEngineForTesting(t, domainAddress)

	//500 is the maximum we can do in this test for now until either
	//a) implement config to allow us to define MaxConcurrentTransactions
	//b) implement ( or mock) transaction dispatch processing all the way to confirmation
	numTransactions := 500

	dependenciesByTransactionID := make(map[string][]string) // populated during assembly stage
	nonceByTransactionID := make(map[string]uint64)          // populated when dispatch event recieved and used later to check that the nonce order matchs the dependency order

	unclaimedPendingStatesToMintingTransaction := make(map[tktypes.Bytes32]string)

	mocks.domainSmartContract.On("InitTransaction", ctx, mock.Anything).Run(func(args mock.Arguments) {
		tx := args.Get(1).(*components.PrivateTransaction)
		tx.PreAssembly = &components.TransactionPreAssembly{
			RequiredVerifiers: []*prototk.ResolveVerifierRequest{
				{
					Lookup:    "alice",
					Algorithm: algorithms.ECDSA_SECP256K1_PLAINBYTES,
				},
			},
		}
	}).Return(nil)
	mocks.keyManager.On("ResolveKey", mock.Anything, "alice", algorithms.ECDSA_SECP256K1_PLAINBYTES).Return("aliceKeyHandle", "aliceVerifier", nil)

	r := rand.New(rand.NewSource(42))
	failEarly := make(chan string, 1)

	assembleConcurrency := 0
	mocks.domainSmartContract.On("AssembleTransaction", ctx, mock.Anything).Run(func(args mock.Arguments) {
		//assert that we are not assembling more than 1 transaction at a time
		if assembleConcurrency > 0 {
			failEarly <- "Assembling more than one transaction at a time"
		}
		require.Equal(t, assembleConcurrency, 0, "Assembling more than one transaction at a time")

		assembleConcurrency++
		defer func() { assembleConcurrency-- }()

		// chose a number of dependencies at random 0, 1, 2, 3
		// for each dependency, chose a different unclaimed pending state to spend
		tx := args.Get(1).(*components.PrivateTransaction)

		var inputStates []*components.FullState
		numDependencies := min(r.Intn(4), len(unclaimedPendingStatesToMintingTransaction))
		dependencies := make([]string, numDependencies)
		for i := 0; i < numDependencies; i++ {
			// chose a random unclaimed pending state to spend
			stateIndex := r.Intn(len(unclaimedPendingStatesToMintingTransaction))

			keys := make([]tktypes.Bytes32, len(unclaimedPendingStatesToMintingTransaction))
			keyIndex := 0
			for keyName := range unclaimedPendingStatesToMintingTransaction {

				keys[keyIndex] = keyName
				keyIndex++
			}
			stateID := keys[stateIndex]
			inputStates = append(inputStates, &components.FullState{
				ID: stateID,
			})

			log.L(ctx).Infof("input state %s, numDependencies %d i %d", stateID, numDependencies, i)
			dependencies[i] = unclaimedPendingStatesToMintingTransaction[stateID]
			delete(unclaimedPendingStatesToMintingTransaction, stateID)
		}
		dependenciesByTransactionID[tx.ID.String()] = dependencies

		numOutputStates := r.Intn(4)
		outputStates := make([]*components.FullState, numOutputStates)
		for i := 0; i < numOutputStates; i++ {
			stateID := tktypes.Bytes32(tktypes.RandBytes(32))
			outputStates[i] = &components.FullState{
				ID: stateID,
			}
			unclaimedPendingStatesToMintingTransaction[stateID] = tx.ID.String()
		}

		tx.PostAssembly = &components.TransactionPostAssembly{

			AssemblyResult: prototk.AssembleTransactionResponse_OK,
			OutputStates:   outputStates,
			InputStates:    inputStates,
			AttestationPlan: []*prototk.AttestationRequest{
				{
					Name:            "notary",
					AttestationType: prototk.AttestationType_ENDORSE,
					Algorithm:       algorithms.ECDSA_SECP256K1_PLAINBYTES,
					Parties: []string{
						"domain1.contract1.notary@othernode",
					},
				},
			},
		}
	}).Return(nil)

<<<<<<< HEAD
	mocks.transportManager.On("Send", mock.Anything, mock.Anything).Run(func(args mock.Arguments) {
		go func() {
			//inject random latency on the network
			time.Sleep(time.Duration(r.Intn(100)) * time.Millisecond)
			transportMessage := args.Get(1).(*components.TransportMessage)
			remoteEngine.ReceiveTransportMessage(ctx, transportMessage)
		}()
	}).Return(nil).Maybe()

	remoteEngineMocks.transportManager.On("Send", mock.Anything, mock.Anything).Run(func(args mock.Arguments) {
		go func() {
			//inject random latency on the network
			time.Sleep(time.Duration(r.Intn(100)) * time.Millisecond)
			transportMessage := args.Get(1).(*components.TransportMessage)
			engine.ReceiveTransportMessage(ctx, transportMessage)
		}()
	}).Return(nil).Maybe()
	remoteEngineMocks.domainMgr.On("GetSmartContractByAddress", mock.Anything, *domainAddress).Return(remoteEngineMocks.domainSmartContract, nil)

	remoteEngineMocks.keyManager.On("ResolveKey", mock.Anything, "domain1.contract1.notary@othernode", algorithms.ECDSA_SECP256K1_PLAINBYTES).Return("notaryKeyHandle", "notaryVerifier", nil)

	//TODO match endorsement request and verifier args
	remoteEngineMocks.domainSmartContract.On("EndorseTransaction", mock.Anything, mock.Anything, mock.Anything, mock.Anything, mock.Anything, mock.Anything, mock.Anything, mock.Anything).Return(&components.EndorsementResult{
		Result:  prototk.EndorseTransactionResponse_SIGN,
		Payload: []byte("some-endorsement-bytes"),
		Endorser: &prototk.ResolvedVerifier{
			Lookup:    "notaryKeyHandle",
			Verifier:  "notaryVerifier",
			Algorithm: algorithms.ECDSA_SECP256K1_PLAINBYTES,
		},
	}, nil)
	remoteEngineMocks.keyManager.On("Sign", mock.Anything, &coreProto.SignRequest{
		KeyHandle: "notaryKeyHandle",
		Algorithm: algorithms.ECDSA_SECP256K1_PLAINBYTES,
		Payload:   []byte("some-endorsement-bytes"),
	}).Return(&coreProto.SignResponse{
		Payload: []byte("some-signature-bytes"),
	}, nil)
=======
	endorsementRequests := make(chan string, 10)
	//mocks.transportManager.On("Send", mock.Anything, mock.Anything, mock.Anything, mock.AnythingOfType("github.com/kaleido-io/paladin/core/internal/components.TransportMessage")).Run(func(args mock.Arguments) {
	mocks.transportManager.On("Send", mock.Anything, mock.Anything, mock.Anything, mock.Anything).Run(func(args mock.Arguments) {
		transportMessage := args.Get(1)
		switch transportMessage := transportMessage.(type) {
		case components.TransportMessage:

			payloadBytes := transportMessage.Payload
			stageEvent := new(engineTypes.StageEvent)
			err := json.Unmarshal(payloadBytes, stageEvent)
			require.NoError(t, err)

			endorsementRequests <- stageEvent.TxID
		default:
			assert.Fail(t, "Unexpected message type")
		}
	}).Return(nil).Maybe()

	//TODO do we need this?
	mocks.stateStore.On("RunInDomainContext", mock.Anything, mock.AnythingOfType("statestore.DomainContextFunction")).Run(func(args mock.Arguments) {
		fn := args.Get(1).(statestore.DomainContextFunction)
		err := fn(ctx, mocks.domainStateInterface)
		require.NoError(t, err)
	}).Maybe().Return(nil)
>>>>>>> 6c15406e

	expectedNonce := uint64(0)

	numDispatched := 0
	allDispatched := make(chan bool, 1)
	nonceWriterLock := sync.Mutex{}
	engine.Subscribe(ctx, func(event engineTypes.EngineEvent) {
		nonceWriterLock.Lock()
		defer nonceWriterLock.Unlock()
		numDispatched++
		switch event := event.(type) {
		case *engineTypes.TransactionDispatchedEvent:
			assert.Equal(t, expectedNonce, event.Nonce)
			expectedNonce++
			nonceByTransactionID[event.TransactionID] = event.Nonce
		}
		if numDispatched == numTransactions {
			allDispatched <- true
		}
	})

	err := engine.Start()
	require.NoError(t, err)

	for i := 0; i < numTransactions; i++ {
		tx := &components.PrivateTransaction{
			ID: uuid.New(),
			Inputs: &components.TransactionInputs{
				Domain: "domain1",
				To:     *domainAddress,
				From:   "Alice",
			},
		}
		txID, err := engine.HandleNewTx(ctx, tx)
		require.NoError(t, err)
		require.NotNil(t, txID)
	}

<<<<<<< HEAD
=======
	// whenever a new endorsement request comes in, endorse it after a random delay
	go func() {
		for {
			txID := <-endorsementRequests
			go func() {
				time.Sleep(time.Duration(r.Intn(1000)) * time.Millisecond)
				attestationResult := prototk.AttestationResult{
					Name:            "notary",
					AttestationType: prototk.AttestationType_ENDORSE,
					Payload:         tktypes.RandBytes(32),
				}

				attestationResultAny, err := anypb.New(&attestationResult)
				require.NoError(t, err)

				engineMessage := pbEngine.StageMessage{
					ContractAddress: domainAddressString,
					TransactionId:   txID,
					Data:            attestationResultAny,
					Stage:           "attestation",
				}
				engineMessageBytes, err := proto.Marshal(&engineMessage)
				require.NoError(t, err)

				//now send the endorsement back
				engine.ReceiveTransportMessage(ctx, &components.TransportMessage{
					MessageType: "endorsement",
					Payload:     engineMessageBytes,
				})
			}()
		}
	}()

>>>>>>> 6c15406e
	deadline, ok := t.Deadline()
	if !ok {
		//there was no -timeout flag, default to 10 seconds
		deadline = time.Now().Add(10 * time.Second)
	}
	haveAllDispatched := false
out:
	for {
		select {
		case <-time.After(time.Until(deadline)):
			log.L(ctx).Errorf("Timed out waiting for all transactions to be dispatched")
			assert.Fail(t, "Timed out waiting for all transactions to be dispatched")
			break out
		case <-allDispatched:
			haveAllDispatched = true
			break out
		case reason := <-failEarly:
			require.Fail(t, reason)
		}
	}

	if haveAllDispatched {
		//check that they were dispatched a valid order ( i.e. no transaction was dispatched before its dependencies)
		for txId, nonce := range nonceByTransactionID {
			dependencies := dependenciesByTransactionID[txId]
			for _, depTxID := range dependencies {
				depNonce, ok := nonceByTransactionID[depTxID]
				assert.True(t, ok)
				assert.True(t, depNonce < nonce, "Transaction %s (nonce %d) was dispatched before its dependency %s (nonce %d)", txId, nonce, depTxID, depNonce)
			}
		}
	}

}

func pollForStatus(ctx context.Context, t *testing.T, expectedStatus string, engine Engine, domainAddressString, txID string, duration time.Duration) string {
	timeout := time.After(duration)
	tick := time.Tick(100 * time.Millisecond)

	for {
		select {
		case <-timeout:
			// Timeout reached, exit the loop
			assert.Failf(t, "Timed out waiting for status %s", expectedStatus)
			s, err := engine.GetTxStatus(ctx, domainAddressString, txID)
			require.NoError(t, err)
			return s.Status
		case <-tick:
			s, err := engine.GetTxStatus(ctx, domainAddressString, txID)
			if s.Status == expectedStatus {
				return s.Status
			}
			require.NoError(t, err)
		}
	}
}

type dependencyMocks struct {
	allComponents        *componentmocks.AllComponents
	domainStateInterface *componentmocks.DomainStateInterface
	domainSmartContract  *componentmocks.DomainSmartContract
	domainMgr            *componentmocks.DomainManager
	transportManager     *componentmocks.TransportManager
	stateStore           *componentmocks.StateStore
	keyManager           *componentmocks.KeyManager
}

<<<<<<< HEAD
func newEngineForTesting(t *testing.T, domainAddress *types.EthAddress) (Engine, *dependencyMocks) {
=======
func newEngineForTesting(t *testing.T) (Engine, *dependencyMocks, *tktypes.EthAddress) {
	domainAddress := tktypes.MustEthAddress(tktypes.RandHex(20))
>>>>>>> 6c15406e

	mocks := &dependencyMocks{
		allComponents:        componentmocks.NewAllComponents(t),
		domainStateInterface: componentmocks.NewDomainStateInterface(t),
		domainSmartContract:  componentmocks.NewDomainSmartContract(t),
		domainMgr:            componentmocks.NewDomainManager(t),
		transportManager:     componentmocks.NewTransportManager(t),
		stateStore:           componentmocks.NewStateStore(t),
		keyManager:           componentmocks.NewKeyManager(t),
	}
	mocks.allComponents.On("StateStore").Return(mocks.stateStore).Maybe()
	mocks.allComponents.On("DomainManager").Return(mocks.domainMgr).Maybe()
	mocks.allComponents.On("TransportManager").Return(mocks.transportManager).Maybe()
	mocks.allComponents.On("KeyManager").Return(mocks.keyManager).Maybe()
	mocks.domainMgr.On("GetSmartContractByAddress", mock.Anything, *domainAddress).Maybe().Return(mocks.domainSmartContract, nil)

	mocks.stateStore.On("RunInDomainContext", mock.Anything, mock.AnythingOfType("statestore.DomainContextFunction")).Run(func(args mock.Arguments) {
		fn := args.Get(1).(statestore.DomainContextFunction)
		err := fn(context.Background(), mocks.domainStateInterface)
		assert.NoError(t, err)
	}).Maybe().Return(nil)

	e := NewEngine(uuid.Must(uuid.NewUUID()))
	r, err := e.Init(mocks.allComponents)
	assert.NotNil(t, r)
<<<<<<< HEAD
	assert.NoError(t, err)
	return e, mocks
=======
	require.NoError(t, err)
	return e, mocks, domainAddress
>>>>>>> 6c15406e

}<|MERGE_RESOLUTION|>--- conflicted
+++ resolved
@@ -29,11 +29,7 @@
 	"github.com/kaleido-io/paladin/core/mocks/componentmocks"
 	coreProto "github.com/kaleido-io/paladin/core/pkg/proto"
 	pbEngine "github.com/kaleido-io/paladin/core/pkg/proto/engine"
-<<<<<<< HEAD
-	"github.com/kaleido-io/paladin/core/pkg/types"
 	"github.com/kaleido-io/paladin/toolkit/pkg/algorithms"
-=======
->>>>>>> 6c15406e
 	"github.com/kaleido-io/paladin/toolkit/pkg/log"
 	"github.com/kaleido-io/paladin/toolkit/pkg/prototk"
 	"github.com/kaleido-io/paladin/toolkit/pkg/tktypes"
@@ -49,7 +45,7 @@
 
 func TestEngineInit(t *testing.T) {
 
-	engine, mocks := newEngineForTesting(t, types.MustEthAddress(types.RandHex(20)))
+	engine, mocks := newEngineForTesting(t, tktypes.MustEthAddress(tktypes.RandHex(20)))
 	assert.Equal(t, "Kata Engine", engine.EngineName())
 	initResult, err := engine.Init(mocks.allComponents)
 	require.NoError(t, err)
@@ -60,7 +56,7 @@
 	//Submit a transaction that gets assembled with an attestation plan for a local endorser to sign the transaction
 	ctx := context.Background()
 
-	domainAddress := types.MustEthAddress(types.RandHex(20))
+	domainAddress := tktypes.MustEthAddress(tktypes.RandHex(20))
 	engine, mocks := newEngineForTesting(t, domainAddress)
 	assert.Equal(t, "Kata Engine", engine.EngineName())
 
@@ -123,7 +119,6 @@
 		},
 	}, nil)
 
-<<<<<<< HEAD
 	mocks.keyManager.On("Sign", mock.Anything, &coreProto.SignRequest{
 		KeyHandle: "notaryKeyHandle",
 		Algorithm: algorithms.ECDSA_SECP256K1_PLAINBYTES,
@@ -131,14 +126,6 @@
 	}).Return(&coreProto.SignResponse{
 		Payload: []byte("some-signature-bytes"),
 	}, nil)
-=======
-	//TODO do we need this?
-	mocks.stateStore.On("RunInDomainContext", mock.Anything, mock.AnythingOfType("statestore.DomainContextFunction")).Run(func(args mock.Arguments) {
-		fn := args.Get(1).(statestore.DomainContextFunction)
-		err := fn(ctx, mocks.domainStateInterface)
-		require.NoError(t, err)
-	}).Maybe().Return(nil)
->>>>>>> 6c15406e
 
 	err := engine.Start()
 	require.NoError(t, err)
@@ -167,27 +154,15 @@
 func TestEngineRevertFromLocalEndorsement(t *testing.T) {
 }
 
-<<<<<<< HEAD
 func TestEngineRemoteEndorser(t *testing.T) {
 	ctx := context.Background()
 
-	domainAddress := types.MustEthAddress(types.RandHex(20))
+	domainAddress := tktypes.MustEthAddress(tktypes.RandHex(20))
 	engine, mocks := newEngineForTesting(t, domainAddress)
 	domainAddressString := domainAddress.String()
-=======
-	attestationResult := prototk.AttestationResult{
-		Name:            "notary",
-		AttestationType: prototk.AttestationType_ENDORSE,
-		Payload:         tktypes.RandBytes(32),
-	}
-
-	attestationResultAny, err := anypb.New(&attestationResult)
-	require.NoError(t, err)
->>>>>>> 6c15406e
 
 	remoteEngine, remoteEngineMocks := newEngineForTesting(t, domainAddress)
 
-<<<<<<< HEAD
 	initialised := make(chan struct{}, 1)
 	mocks.domainSmartContract.On("InitTransaction", ctx, mock.Anything).Run(func(args mock.Arguments) {
 		tx := args.Get(1).(*components.PrivateTransaction)
@@ -201,10 +176,6 @@
 		}
 		initialised <- struct{}{}
 	}).Return(nil)
-=======
-	engineMessageBytes, err := proto.Marshal(&engineMessage)
-	require.NoError(t, err)
->>>>>>> 6c15406e
 
 	mocks.keyManager.On("ResolveKey", mock.Anything, "alice", algorithms.ECDSA_SECP256K1_PLAINBYTES).Return("aliceKeyHandle", "aliceVerifier", nil)
 
@@ -212,14 +183,13 @@
 	mocks.domainSmartContract.On("AssembleTransaction", ctx, mock.Anything).Run(func(args mock.Arguments) {
 		tx := args.Get(1).(*components.PrivateTransaction)
 
-<<<<<<< HEAD
 		tx.PostAssembly = &components.TransactionPostAssembly{
 			AssemblyResult: prototk.AssembleTransactionResponse_OK,
 			InputStates: []*components.FullState{
 				{
-					ID:     types.Bytes32(types.RandBytes(32)),
-					Schema: types.Bytes32(types.RandBytes(32)),
-					Data:   types.JSONString("foo"),
+					ID:     tktypes.Bytes32(tktypes.RandBytes(32)),
+					Schema: tktypes.Bytes32(tktypes.RandBytes(32)),
+					Data:   tktypes.JSONString("foo"),
 				},
 			},
 			AttestationPlan: []*prototk.AttestationRequest{
@@ -232,24 +202,6 @@
 					},
 				},
 			},
-=======
-	status := func() string {
-		for {
-			select {
-			case <-timeout:
-				// Timeout reached, exit the loop
-				assert.Fail(t, "Timed out waiting for transaction to be endorsed")
-				s, err := engine.GetTxStatus(ctx, domainAddressString, txID)
-				require.NoError(t, err)
-				return s.Status
-			case <-tick:
-				s, err := engine.GetTxStatus(ctx, domainAddressString, txID)
-				if s.Status == "dispatch" {
-					return s.Status
-				}
-				require.NoError(t, err)
-			}
->>>>>>> 6c15406e
 		}
 		assembled <- struct{}{}
 
@@ -315,7 +267,7 @@
 	// is still sequenced behind the first
 	ctx := context.Background()
 
-	domainAddress := types.MustEthAddress(types.RandHex(20))
+	domainAddress := tktypes.MustEthAddress(tktypes.RandHex(20))
 	engine, mocks := newEngineForTesting(t, domainAddress)
 	assert.Equal(t, "Kata Engine", engine.EngineName())
 
@@ -405,16 +357,6 @@
 		sentEndorsementRequest <- struct{}{}
 	}).Return(nil).Maybe()
 
-<<<<<<< HEAD
-=======
-	//TODO do we need this?
-	mocks.stateStore.On("RunInDomainContext", mock.Anything, mock.AnythingOfType("statestore.DomainContextFunction")).Run(func(args mock.Arguments) {
-		fn := args.Get(1).(statestore.DomainContextFunction)
-		err := fn(ctx, mocks.domainStateInterface)
-		require.NoError(t, err)
-	}).Maybe().Return(nil)
-
->>>>>>> 6c15406e
 	err := engine.Start()
 	require.NoError(t, err)
 
@@ -454,12 +396,7 @@
 		TransactionId:   tx2ID,
 		Endorsement:     attestationResultAny,
 	}
-<<<<<<< HEAD
 	endorsementResponse2Bytes, err := proto.Marshal(endorsementResponse2)
-=======
-
-	engineMessageBytes, err := proto.Marshal(&engineMessage)
->>>>>>> 6c15406e
 	require.NoError(t, err)
 
 	//now send the endorsement back
@@ -486,12 +423,7 @@
 		TransactionId:   tx1ID,
 		Endorsement:     attestationResultAny,
 	}
-<<<<<<< HEAD
 	endorsementResponse1Bytes, err := proto.Marshal(endorsementResponse1)
-=======
-
-	engineMessageBytes, err = proto.Marshal(&engineMessage)
->>>>>>> 6c15406e
 	require.NoError(t, err)
 
 	//now send the endorsement back
@@ -515,7 +447,7 @@
 
 	ctx := context.Background()
 
-	domainAddress := types.MustEthAddress(types.RandHex(20))
+	domainAddress := tktypes.MustEthAddress(tktypes.RandHex(20))
 	engine, mocks := newEngineForTesting(t, domainAddress)
 	assert.Equal(t, "Kata Engine", engine.EngineName())
 
@@ -615,7 +547,6 @@
 		}
 	}).Return(nil)
 
-<<<<<<< HEAD
 	mocks.transportManager.On("Send", mock.Anything, mock.Anything).Run(func(args mock.Arguments) {
 		go func() {
 			//inject random latency on the network
@@ -654,32 +585,6 @@
 	}).Return(&coreProto.SignResponse{
 		Payload: []byte("some-signature-bytes"),
 	}, nil)
-=======
-	endorsementRequests := make(chan string, 10)
-	//mocks.transportManager.On("Send", mock.Anything, mock.Anything, mock.Anything, mock.AnythingOfType("github.com/kaleido-io/paladin/core/internal/components.TransportMessage")).Run(func(args mock.Arguments) {
-	mocks.transportManager.On("Send", mock.Anything, mock.Anything, mock.Anything, mock.Anything).Run(func(args mock.Arguments) {
-		transportMessage := args.Get(1)
-		switch transportMessage := transportMessage.(type) {
-		case components.TransportMessage:
-
-			payloadBytes := transportMessage.Payload
-			stageEvent := new(engineTypes.StageEvent)
-			err := json.Unmarshal(payloadBytes, stageEvent)
-			require.NoError(t, err)
-
-			endorsementRequests <- stageEvent.TxID
-		default:
-			assert.Fail(t, "Unexpected message type")
-		}
-	}).Return(nil).Maybe()
-
-	//TODO do we need this?
-	mocks.stateStore.On("RunInDomainContext", mock.Anything, mock.AnythingOfType("statestore.DomainContextFunction")).Run(func(args mock.Arguments) {
-		fn := args.Get(1).(statestore.DomainContextFunction)
-		err := fn(ctx, mocks.domainStateInterface)
-		require.NoError(t, err)
-	}).Maybe().Return(nil)
->>>>>>> 6c15406e
 
 	expectedNonce := uint64(0)
 
@@ -718,42 +623,6 @@
 		require.NotNil(t, txID)
 	}
 
-<<<<<<< HEAD
-=======
-	// whenever a new endorsement request comes in, endorse it after a random delay
-	go func() {
-		for {
-			txID := <-endorsementRequests
-			go func() {
-				time.Sleep(time.Duration(r.Intn(1000)) * time.Millisecond)
-				attestationResult := prototk.AttestationResult{
-					Name:            "notary",
-					AttestationType: prototk.AttestationType_ENDORSE,
-					Payload:         tktypes.RandBytes(32),
-				}
-
-				attestationResultAny, err := anypb.New(&attestationResult)
-				require.NoError(t, err)
-
-				engineMessage := pbEngine.StageMessage{
-					ContractAddress: domainAddressString,
-					TransactionId:   txID,
-					Data:            attestationResultAny,
-					Stage:           "attestation",
-				}
-				engineMessageBytes, err := proto.Marshal(&engineMessage)
-				require.NoError(t, err)
-
-				//now send the endorsement back
-				engine.ReceiveTransportMessage(ctx, &components.TransportMessage{
-					MessageType: "endorsement",
-					Payload:     engineMessageBytes,
-				})
-			}()
-		}
-	}()
-
->>>>>>> 6c15406e
 	deadline, ok := t.Deadline()
 	if !ok {
 		//there was no -timeout flag, default to 10 seconds
@@ -821,12 +690,7 @@
 	keyManager           *componentmocks.KeyManager
 }
 
-<<<<<<< HEAD
-func newEngineForTesting(t *testing.T, domainAddress *types.EthAddress) (Engine, *dependencyMocks) {
-=======
-func newEngineForTesting(t *testing.T) (Engine, *dependencyMocks, *tktypes.EthAddress) {
-	domainAddress := tktypes.MustEthAddress(tktypes.RandHex(20))
->>>>>>> 6c15406e
+func newEngineForTesting(t *testing.T, domainAddress *tktypes.EthAddress) (Engine, *dependencyMocks) {
 
 	mocks := &dependencyMocks{
 		allComponents:        componentmocks.NewAllComponents(t),
@@ -852,12 +716,7 @@
 	e := NewEngine(uuid.Must(uuid.NewUUID()))
 	r, err := e.Init(mocks.allComponents)
 	assert.NotNil(t, r)
-<<<<<<< HEAD
 	assert.NoError(t, err)
 	return e, mocks
-=======
-	require.NoError(t, err)
-	return e, mocks, domainAddress
->>>>>>> 6c15406e
 
 }