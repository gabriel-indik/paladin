// Copyright © 2024 Kaleido, Inc.
//
// SPDX-License-Identifier: Apache-2.0
//
// Licensed under the Apache License, Version 2.0 (the "License");
// you may not use this file except in compliance with the License.
// You may obtain a copy of the License at
//
//     http://www.apache.org/licenses/LICENSE-2.0
//
// Unless required by applicable law or agreed to in writing, software
// distributed under the License is distributed on an "AS IS" BASIS,
// WITHOUT WARRANTIES OR CONDITIONS OF ANY KIND, either express or implied.
// See the License for the specific language governing permissions and
// limitations under the License.

package statestore

import (
	"context"
	"fmt"

	"github.com/google/uuid"
	"github.com/hyperledger/firefly-common/pkg/i18n"
	"github.com/kaleido-io/paladin/core/internal/filters"
	"github.com/kaleido-io/paladin/core/internal/msgs"

	"github.com/kaleido-io/paladin/toolkit/pkg/query"
	"github.com/kaleido-io/paladin/toolkit/pkg/tktypes"
)

type State struct {
	ID              tktypes.Bytes32    `json:"id"                  gorm:"primaryKey"`
	ConfirmID       tktypes.HexBytes   `json:"confirm_id"`
	SpendID         tktypes.HexBytes   `json:"spend_id"`
	Created         tktypes.Timestamp  `json:"created"             gorm:"autoCreateTime:nano"`
	DomainName      string             `json:"domain"`
	Schema          tktypes.Bytes32    `json:"schema"`
	ContractAddress tktypes.EthAddress `json:"contractAddress"`
	Data            tktypes.RawJSON    `json:"data"`
	DataHash        tktypes.HexBytes   `json:"dataHash"`
	Labels          []*StateLabel      `json:"-"                   gorm:"foreignKey:state;references:id;"`
	Int64Labels     []*StateInt64Label `json:"-"                   gorm:"foreignKey:state;references:id;"`
<<<<<<< HEAD
	Confirmed       *StateConfirm      `json:"confirmed,omitempty" gorm:"foreignKey:state;references:data_hash;"`
	Spent           *StateSpend        `json:"spent,omitempty"     gorm:"foreignKey:state;references:data_hash;"`
	Locked          *StateLock         `json:"locked,omitempty"    gorm:"foreignKey:state;references:data_hash;"`
}

type StateUpsert struct {
	SchemaID string
	Data     tktypes.RawJSON
	DataHash tktypes.HexBytes
	Creating bool
	Spending bool
=======
	Confirmed       *StateConfirm      `json:"confirmed,omitempty" gorm:"foreignKey:state;references:confirm_id;"`
	Spent           *StateSpend        `json:"spent,omitempty"     gorm:"foreignKey:state;references:spend_id;"`
	Locked          *StateLock         `json:"locked,omitempty"    gorm:"foreignKey:state;references:id;"`
}

type StateUpsert struct {
	SchemaID  string
	Data      tktypes.RawJSON
	Creating  bool
	Spending  bool
	ConfirmID tktypes.HexBytes
	SpendID   tktypes.HexBytes
>>>>>>> 39a58428
}

// StateWithLabels is a newly prepared state that has not yet been persisted
type StateWithLabels struct {
	*State
	LabelValues filters.ValueSet
}

type StateLabel struct {
	State tktypes.Bytes32 `gorm:"primaryKey"`
	Label string
	Value string
}

type StateInt64Label struct {
	State tktypes.Bytes32 `gorm:"primaryKey"`
	Label string
	Value int64
}

type StateUpdate struct {
	TXCreated *string
	TXSpent   *string
}

func (s *StateWithLabels) ValueSet() filters.ValueSet {
	return s.LabelValues
}

<<<<<<< HEAD
func (ss *stateStore) PersistState(ctx context.Context, domainName string, contractAddress tktypes.EthAddress, schemaID string, data tktypes.RawJSON, dataHash tktypes.HexBytes) (*StateWithLabels, error) {
=======
func (ss *stateStore) PersistState(ctx context.Context, domainName string, contractAddress tktypes.EthAddress, schemaID string, data tktypes.RawJSON, extraIDs *ExtraIDs) (*StateWithLabels, error) {
>>>>>>> 39a58428

	schema, err := ss.GetSchema(ctx, domainName, schemaID, true)
	if err != nil {
		return nil, err
	}

<<<<<<< HEAD
	s, err := schema.ProcessState(ctx, contractAddress, data, dataHash)
=======
	s, err := schema.ProcessState(ctx, contractAddress, data, extraIDs)
>>>>>>> 39a58428
	if err != nil {
		return nil, err
	}

	op := ss.writer.newWriteOp(s.State.DomainName, contractAddress)
	op.states = []*StateWithLabels{s}
	ss.writer.queue(ctx, op)
	return s, op.flush(ctx)
}

func (ss *stateStore) GetState(ctx context.Context, domainName string, contractAddress tktypes.EthAddress, stateID string, failNotFound, withLabels bool) (*State, error) {
	id, err := tktypes.ParseBytes32Ctx(ctx, stateID)
	if err != nil {
		return nil, err
	}

	q := ss.p.DB().Table("states")
	if withLabels {
		q = q.Preload("Labels").Preload("Int64Labels")
	}
	var states []*State
	err = q.
		Where("domain_name = ?", domainName).
		Where("contract_address = ?", contractAddress).
		Where("id = ?", id).
		Limit(1).
		Find(&states).
		Error
	if err == nil && len(states) == 0 && failNotFound {
		return nil, i18n.NewError(ctx, msgs.MsgStateNotFound, id)
	}
	return states[0], err
}

// Built in fields all start with "." as that prevents them
// clashing with variable names in ABI structs ($ and _ are valid leading chars there)
var baseStateFields = map[string]filters.FieldResolver{
	".id":      filters.Bytes32Field("id"),
	".created": filters.TimestampField("created"),
}

func addStateBaseLabels(labelValues filters.PassthroughValueSet, id tktypes.Bytes32, createdAt tktypes.Timestamp) filters.PassthroughValueSet {
	labelValues[".id"] = id.HexString()
	labelValues[".created"] = int64(createdAt)
	return labelValues
}

type trackingLabelSet struct {
	labels map[string]*schemaLabelInfo
	used   map[string]*schemaLabelInfo
}

func (ft trackingLabelSet) ResolverFor(fieldName string) filters.FieldResolver {
	baseField := baseStateFields[fieldName]
	if baseField != nil {
		return baseField
	}
	f := ft.labels[fieldName]
	if f != nil {
		ft.used[fieldName] = f
		return f.resolver
	}
	return nil
}

func (ss *stateStore) labelSetFor(schema Schema) *trackingLabelSet {
	tls := trackingLabelSet{labels: make(map[string]*schemaLabelInfo), used: make(map[string]*schemaLabelInfo)}
	for _, fi := range schema.(labelInfoAccess).labelInfo() {
		tls.labels[fi.label] = fi
	}
	return &tls
}

func (ss *stateStore) FindStates(ctx context.Context, domainName string, contractAddress tktypes.EthAddress, schemaID string, query *query.QueryJSON, status StateStatusQualifier) (s []*State, err error) {
	_, s, err = ss.findStates(ctx, domainName, contractAddress, schemaID, query, status)
	return s, err
}

func (ss *stateStore) findStates(ctx context.Context, domainName string, contractAddress tktypes.EthAddress, schemaID string, jq *query.QueryJSON, status StateStatusQualifier, excluded ...*allIDs) (schema Schema, s []*State, err error) {
	if len(jq.Sort) == 0 {
		jq.Sort = []string{".created"}
	}

	schema, err = ss.GetSchema(ctx, domainName, schemaID, true)
	if err != nil {
		return nil, nil, err
	}

	tracker := ss.labelSetFor(schema)

	// Build the query
	db := ss.p.DB()
	q := filters.BuildGORM(ctx, jq, db.Table("states"), tracker)
	if q.Error != nil {
		return nil, nil, q.Error
	}

	// Add joins only for the fields actually used in the query
	for _, fi := range tracker.used {
		typeMod := ""
		if fi.labelType == labelTypeInt64 || fi.labelType == labelTypeBool {
			typeMod = "int64_"
		}
		q = q.Joins(fmt.Sprintf("INNER JOIN state_%[1]slabels AS %[2]s ON %[2]s.state = id AND %[2]s.label = ?", typeMod, fi.virtualColumn), fi.label)
	}

	q = q.Joins("Confirmed", db.Select("transaction")).
		Joins("Spent", db.Select("transaction")).
		Joins("Locked", db.Select("transaction")).
		Where("domain_name = ?", domainName).
		Where("contract_address = ?", contractAddress).
		Where("schema = ?", schema.Persisted().ID)

	if len(excluded) > 0 {
		q = q.Not(&State{}, excluded)
	}

	// Scope the query based of the qualifier
	q = q.Where(status.whereClause(db))

	var states []*State
	q = q.Find(&states)
	if q.Error != nil {
		return nil, nil, q.Error
	}
	return schema, states, nil
}

func (ss *stateStore) MarkConfirmed(ctx context.Context, domainName string, contractAddress tktypes.EthAddress, stateID string, transactionID uuid.UUID) error {
	id, err := tktypes.ParseHexBytes(ctx, stateID)
	if err != nil {
		return err
	}

	op := ss.writer.newWriteOp(domainName, contractAddress)
	op.stateConfirms = []*StateConfirm{
		{State: id, Transaction: transactionID},
	}

	ss.writer.queue(ctx, op)
	return op.flush(ctx)
}

func (ss *stateStore) MarkSpent(ctx context.Context, domainName string, contractAddress tktypes.EthAddress, stateID string, transactionID uuid.UUID) error {
	id, err := tktypes.ParseHexBytes(ctx, stateID)
	if err != nil {
		return err
	}

	op := ss.writer.newWriteOp(domainName, contractAddress)
	op.stateSpends = []*StateSpend{
		{State: id, Transaction: transactionID},
	}

	ss.writer.queue(ctx, op)
	return op.flush(ctx)
}

func (ss *stateStore) MarkLocked(ctx context.Context, domainName string, contractAddress tktypes.EthAddress, stateID string, transactionID uuid.UUID, creating, spending bool) error {
	id, err := tktypes.ParseHexBytes(ctx, stateID)
	if err != nil {
		return err
	}

	op := ss.writer.newWriteOp(domainName, contractAddress)
	op.stateLocks = []*StateLock{
		{State: id, Transaction: transactionID, Creating: creating, Spending: spending},
	}

	ss.writer.queue(ctx, op)
	return op.flush(ctx)
}

func (ss *stateStore) ResetTransaction(ctx context.Context, domainName string, contractAddress tktypes.EthAddress, transactionID uuid.UUID) error {
	op := ss.writer.newWriteOp(domainName, contractAddress)
	op.transactionLockDeletes = []uuid.UUID{transactionID}

	ss.writer.queue(ctx, op)
	return op.flush(ctx)
}<|MERGE_RESOLUTION|>--- conflicted
+++ resolved
@@ -38,22 +38,8 @@
 	Schema          tktypes.Bytes32    `json:"schema"`
 	ContractAddress tktypes.EthAddress `json:"contractAddress"`
 	Data            tktypes.RawJSON    `json:"data"`
-	DataHash        tktypes.HexBytes   `json:"dataHash"`
 	Labels          []*StateLabel      `json:"-"                   gorm:"foreignKey:state;references:id;"`
 	Int64Labels     []*StateInt64Label `json:"-"                   gorm:"foreignKey:state;references:id;"`
-<<<<<<< HEAD
-	Confirmed       *StateConfirm      `json:"confirmed,omitempty" gorm:"foreignKey:state;references:data_hash;"`
-	Spent           *StateSpend        `json:"spent,omitempty"     gorm:"foreignKey:state;references:data_hash;"`
-	Locked          *StateLock         `json:"locked,omitempty"    gorm:"foreignKey:state;references:data_hash;"`
-}
-
-type StateUpsert struct {
-	SchemaID string
-	Data     tktypes.RawJSON
-	DataHash tktypes.HexBytes
-	Creating bool
-	Spending bool
-=======
 	Confirmed       *StateConfirm      `json:"confirmed,omitempty" gorm:"foreignKey:state;references:confirm_id;"`
 	Spent           *StateSpend        `json:"spent,omitempty"     gorm:"foreignKey:state;references:spend_id;"`
 	Locked          *StateLock         `json:"locked,omitempty"    gorm:"foreignKey:state;references:id;"`
@@ -66,7 +52,6 @@
 	Spending  bool
 	ConfirmID tktypes.HexBytes
 	SpendID   tktypes.HexBytes
->>>>>>> 39a58428
 }
 
 // StateWithLabels is a newly prepared state that has not yet been persisted
@@ -96,22 +81,14 @@
 	return s.LabelValues
 }
 
-<<<<<<< HEAD
-func (ss *stateStore) PersistState(ctx context.Context, domainName string, contractAddress tktypes.EthAddress, schemaID string, data tktypes.RawJSON, dataHash tktypes.HexBytes) (*StateWithLabels, error) {
-=======
 func (ss *stateStore) PersistState(ctx context.Context, domainName string, contractAddress tktypes.EthAddress, schemaID string, data tktypes.RawJSON, extraIDs *ExtraIDs) (*StateWithLabels, error) {
->>>>>>> 39a58428
 
 	schema, err := ss.GetSchema(ctx, domainName, schemaID, true)
 	if err != nil {
 		return nil, err
 	}
 
-<<<<<<< HEAD
-	s, err := schema.ProcessState(ctx, contractAddress, data, dataHash)
-=======
 	s, err := schema.ProcessState(ctx, contractAddress, data, extraIDs)
->>>>>>> 39a58428
 	if err != nil {
 		return nil, err
 	}
@@ -271,7 +248,7 @@
 }
 
 func (ss *stateStore) MarkLocked(ctx context.Context, domainName string, contractAddress tktypes.EthAddress, stateID string, transactionID uuid.UUID, creating, spending bool) error {
-	id, err := tktypes.ParseHexBytes(ctx, stateID)
+	id, err := tktypes.ParseBytes32Ctx(ctx, stateID)
 	if err != nil {
 		return err
 	}
