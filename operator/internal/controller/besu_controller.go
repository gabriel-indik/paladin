/*
Copyright 2024.

Licensed under the Apache License, Version 2.0 (the "License");
you may not use this file except in compliance with the License.
You may obtain a copy of the License at

    http://www.apache.org/licenses/LICENSE-2.0

Unless required by applicable law or agreed to in writing, software
distributed under the License is distributed on an "AS IS" BASIS,
WITHOUT WARRANTIES OR CONDITIONS OF ANY KIND, either express or implied.
See the License for the specific language governing permissions and
limitations under the License.
*/

package controller

import (
	"context"
	"crypto/md5"
	"crypto/rand"
	"encoding/hex"
	"encoding/json"
	"fmt"
	"sort"
	"strings"
	"time"

	appsv1 "k8s.io/api/apps/v1"
	corev1 "k8s.io/api/core/v1"
	policyv1 "k8s.io/api/policy/v1"
	"k8s.io/apimachinery/pkg/api/errors"
	"k8s.io/apimachinery/pkg/api/resource"
	metav1 "k8s.io/apimachinery/pkg/apis/meta/v1"
	"k8s.io/apimachinery/pkg/labels"
	"k8s.io/apimachinery/pkg/runtime"
	"k8s.io/apimachinery/pkg/selection"
	"k8s.io/apimachinery/pkg/types"
	"k8s.io/apimachinery/pkg/util/intstr"
	ctrl "sigs.k8s.io/controller-runtime"
	"sigs.k8s.io/controller-runtime/pkg/client"
	"sigs.k8s.io/controller-runtime/pkg/controller/controllerutil"
	"sigs.k8s.io/controller-runtime/pkg/log"

	"github.com/hyperledger/firefly-signer/pkg/secp256k1"
	corev1alpha1 "github.com/kaleido-io/paladin/operator/api/v1alpha1"
	"github.com/kaleido-io/paladin/operator/pkg/config"
	"github.com/pelletier/go-toml/v2"
)

// BesuReconciler reconciles a Besu object
type BesuReconciler struct {
	client.Client
	config *config.Config
	Scheme *runtime.Scheme
}

// +kubebuilder:rbac:groups=core.paladin.io,resources=besus,verbs=get;list;watch;create;update;patch;delete
// +kubebuilder:rbac:groups=core.paladin.io,resources=besus/status,verbs=get;update;patch
// +kubebuilder:rbac:groups=core.paladin.io,resources=besus/finalizers,verbs=update

// Reconcile implements the logic when a Besu resource is created, updated, or deleted
func (r *BesuReconciler) Reconcile(ctx context.Context, req ctrl.Request) (ctrl.Result, error) {
	log := log.FromContext(ctx)

	// Generate a name for the Besu resources
	name := generateBesuName(req.Name)

	// Fetch the Besu instance
	var node corev1alpha1.Besu
	if err := r.Get(ctx, req.NamespacedName, &node); err != nil {
		if errors.IsNotFound(err) {
			return ctrl.Result{}, nil
		}
		log.Error(err, "Failed to get Besu resource")
		return ctrl.Result{}, err
	}

	// We create the identity of the node first, as the genesis controller requires this from
	// the initial validators to build the genesis
	_, err := r.createIdentitySecret(ctx, &node)
	if err != nil {
		log.Error(err, "Failed to create Besu identity secret")
		return ctrl.Result{}, err
	}
	log.Info("Created Besu config secret", "Name", name)

	genesis, err := r.loadGenesis(ctx, &node)
	if err != nil {
		log.Error(err, "Failed to retrieve BesuGenesis")
		return ctrl.Result{}, err
	}
	if genesis == nil {
		log.Info("Waiting for genesis to become available")
		return ctrl.Result{
			// Short retry until we get the genesis
			RequeueAfter: 1 * time.Second,
		}, err
	}

	configSum, _, err := r.createConfigMap(ctx, &node)
	if err != nil {
		log.Error(err, "Failed to create Besu config map")
		return ctrl.Result{}, err
	}
	log.Info("Created Besu config map", "Name", name)

	if _, err := r.createService(ctx, &node, name); err != nil {
		log.Error(err, "Failed to create Besu Service")
		return ctrl.Result{}, err
	}
	log.Info("Created Besu Service", "Name", name)

	if _, err := r.createPDB(ctx, &node, name); err != nil {
		log.Error(err, "Failed to create Besu pod disruption budget")
		return ctrl.Result{}, err
	}
	log.Info("Created Besu pod disruption budget", "Name", name)

	ss, err := r.createStatefulSet(ctx, &node, name, configSum)
	if err != nil {
		log.Error(err, "Failed to create Besu StatefulSet")
		return ctrl.Result{}, err
	}
	log.Info("Created Besu StatefulSet", "Name", ss.Name, "Namespace", ss.Namespace)

	return ctrl.Result{}, nil
}

// SetupWithManager sets up the controller with the Manager.
func (r *BesuReconciler) SetupWithManager(mgr ctrl.Manager) error {
	// Load the controller configuration
	config, err := config.LoadConfig() // Load the config from file
	if err != nil {
		return err
	}
	r.config = config

	return ctrl.NewControllerManagedBy(mgr).
		For(&corev1alpha1.Besu{}).
		Complete(r)
}

func (r *BesuReconciler) createConfigMap(ctx context.Context, node *corev1alpha1.Besu) (string, *corev1.ConfigMap, error) {
	configSum, configMap, err := r.generateConfigMap(ctx, node)
	if err != nil {
		return "", nil, err
	}
	controllerutil.SetControllerReference(node, configMap, r.Scheme)

	var foundConfigMap corev1.ConfigMap
	if err := r.Get(ctx, types.NamespacedName{Name: configMap.Name, Namespace: configMap.Namespace}, &foundConfigMap); err != nil && errors.IsNotFound(err) {
		err = r.Create(ctx, configMap)
		if err != nil {
			return "", nil, err
		}
	} else if err != nil {
		return "", nil, err
	} else {
		foundConfigMap.Data = configMap.Data
		return configSum, &foundConfigMap, r.Update(ctx, &foundConfigMap)
	}
	return configSum, configMap, nil
}

func (r *BesuReconciler) generateConfigMap(ctx context.Context, node *corev1alpha1.Besu) (string, *corev1.ConfigMap, error) {
	besuConfigTOML, err := r.generateBesuConfigTOML(node)
	if err != nil {
		return "", nil, err
	}

	staticNodesJSON, err := r.generateStaticNodesJSON(ctx, node)
	if err != nil {
		return "", nil, err
	}

	configSum := md5.New()
	configSum.Write([]byte(besuConfigTOML))
	configSum.Write([]byte(staticNodesJSON))
	configSumHex := hex.EncodeToString(configSum.Sum(nil))
	return configSumHex,
		&corev1.ConfigMap{
			ObjectMeta: metav1.ObjectMeta{
				Name:      generateBesuName(node.Name),
				Namespace: node.Namespace,
				Labels:    r.getLabels(node),
			},
			Data: map[string]string{
				"pldconf.besu.toml": besuConfigTOML,
				"static-nodes.json": staticNodesJSON,
			},
		},
		nil
}

// generateBesuConfigTOML converts the Besu CR spec to a Besu TOML configuration
func (r *BesuReconciler) generateBesuConfigTOML(node *corev1alpha1.Besu) (string, error) {
	tomlConfig := map[string]any{}

	setIfUnset := func(k string, v any) {
		if _, isSet := tomlConfig[k]; !isSet {
			tomlConfig[k] = v
		}
	}

	if node.Spec.Config != nil {
		if err := toml.Unmarshal([]byte(*node.Spec.Config), &tomlConfig); err != nil {
			return "", fmt.Errorf("failed to parse supplied Besu config as TOML: %s", err)
		}
	}

	// Setup from our mounts
	tomlConfig["node-private-key-file"] = "/nodeid/key"
	tomlConfig["data-path"] = "/data"
	tomlConfig["genesis-file"] = "/genesis/genesis.json"

	// Set up the networking, as that's always in our control (we wire it up to the service)
	comprehensiveRPCSet := []string{"ETH", "NET", "QBFT", "WEB3", "ADMIN", "DEBUG"}
	tomlConfig["rpc-http-enabled"] = true
	tomlConfig["rpc-http-host"] = "0.0.0.0"
	tomlConfig["rpc-http-port"] = "8545"
	setIfUnset("rpc-http-api", comprehensiveRPCSet)
	tomlConfig["rpc-ws-enabled"] = true
	tomlConfig["rpc-ws-host"] = "0.0.0.0"
	tomlConfig["rpc-ws-port"] = "8546"
	setIfUnset("rpc-ws-api", comprehensiveRPCSet)
	tomlConfig["graphql-http-enabled"] = true
	tomlConfig["graphql-http-host"] = "0.0.0.0"
	tomlConfig["graphql-http-port"] = "8547"
	tomlConfig["p2p-host"] = "0.0.0.0"
	tomlConfig["p2p-port"] = "30303"
	setIfUnset("host-allowlist", []string{"*"})

	setIfUnset("logging", "DEBUG")
	setIfUnset("revert-reason-enabled", true)
	setIfUnset("tx-pool", "SEQUENCED")

	// To give a stable network through node restarts we use hostnames in static-nodes.json
	// https://besu.hyperledger.org/24.1.0/public-networks/concepts/node-keys#enode-url
	tomlConfig["discovery-enabled"] = false
	tomlConfig["static-nodes-file"] = "/config/static-nodes.json"
	tomlConfig["Xdns-enabled"] = true
	tomlConfig["Xdns-update-enabled"] = true

	sb := new(strings.Builder)
	_ = toml.NewEncoder(sb).Encode(tomlConfig)
	return sb.String(), nil
}

func (r *BesuReconciler) generateStaticNodesJSON(ctx context.Context, node *corev1alpha1.Besu) (string, error) {

	// Find all node identities with the same genesis
	// We use a label to mark all the secrets that should be node ID
	sameGenesis, _ := labels.NewRequirement("besu-genesis", selection.Equals, []string{node.Spec.Genesis})
	withNodeName, _ := labels.NewRequirement("besu-node-id", selection.Exists, []string{})
	var secrets corev1.SecretList
	if err := r.List(ctx, &secrets, client.InNamespace(node.Namespace), client.MatchingLabelsSelector{
		Selector: labels.NewSelector().Add(*sameGenesis, *withNodeName),
	}); err != nil {
		return "", err
	}

	enodeURLs := []string{}
	for _, nodeIdSecret := range secrets.Items {
		// note it's perfectly fine to include our own node in the static-nodes.json
		nodeName := nodeIdSecret.Labels["besu-node-id"]
		enodeURLs = append(enodeURLs, fmt.Sprintf("enode://%s@%s:30303",
			nodeIdSecret.Data["id"], generateBesuServiceHostname(nodeName, node.Namespace)))
	}

	// Need a consistent hash
	sort.Strings(enodeURLs)

	b, _ := json.MarshalIndent(enodeURLs, "", "  ")
	return string(b), nil
}

func generateBesuServiceHostname(nodeName, namespace string) string {
	return fmt.Sprintf("%s.%s.svc.cluster.local", generateBesuName(nodeName), namespace)
}

// generateBesuName generates a name for the Besu resources based on the Besu name.
// this is for generating unique names for the resources
func generateBesuName(n string) string {
	return fmt.Sprintf("besu-%s", n)
}

func generateBesuPVCName(n string) string {
	return fmt.Sprintf("%s-data", generateBesuName(n))
}

func generateBesuIDSecretName(n string) string {
	return fmt.Sprintf("besu-%s-id", n)
}

func (r *BesuReconciler) getLabels(node *corev1alpha1.Besu, extraLabels ...map[string]string) map[string]string {
	l := make(map[string]string, len(r.config.Besu.Labels))
	l["app"] = generateBesuName(node.Name)

	for k, v := range r.config.Besu.Labels {
		l[k] = v
	}
	for _, e := range extraLabels {
		for k, v := range e {
			l[k] = v
		}
	}
	return l
}

func (r *BesuReconciler) createIdentitySecret(ctx context.Context, node *corev1alpha1.Besu) (*corev1.Secret, error) {
	name := generateBesuIDSecretName(node.Name)

	var idSecret corev1.Secret
	if err := r.Get(ctx, types.NamespacedName{Name: name, Namespace: node.Namespace}, &idSecret); err != nil && errors.IsNotFound(err) {
		idSecret = *r.generateSecretTemplate(node, name)
		idSecret.Labels["besu-node-id"] = node.Name
		idSecret.Labels["besu-genesis"] = node.Spec.Genesis
		randBytes32 := make([]byte, 32)
		_, _ = rand.Read(randBytes32)
		nodeKey := secp256k1.KeyPairFromBytes(randBytes32)
		idSecret.StringData = map[string]string{
			"key":     hex.EncodeToString(randBytes32),
			"id":      hex.EncodeToString(nodeKey.PublicKeyBytes()),
			"address": nodeKey.Address.String(),
		}
		controllerutil.SetControllerReference(node, &idSecret, r.Scheme)

		err = r.Create(ctx, &idSecret)
		if err != nil {
			return nil, err
		}
	} else if err != nil {
		return nil, err
	}
	return &idSecret, nil
}

func (r *BesuReconciler) loadGenesis(ctx context.Context, node *corev1alpha1.Besu) (*corev1alpha1.BesuGenesis, error) {

	// We load the genesis CR definition
	var genesis corev1alpha1.BesuGenesis
	err := r.Get(ctx, types.NamespacedName{Name: node.Spec.Genesis, Namespace: node.Namespace}, &genesis)
	if err == nil {
		// ... and we load the config map which will be generated by the genesis controller once it has read
		// the IDs of any nodes declared in the InitialValidators set (including ours which we just wrote).
		// We do this as we don't want to create the pod until this exits, although we don't use the result directly.
		var cm corev1.ConfigMap
		err = r.Get(ctx, types.NamespacedName{Name: generateBesuGenesisName(node.Spec.Genesis), Namespace: node.Namespace}, &cm)
	}
	if err != nil {
		if errors.IsNotFound(err) {
			return nil, nil
		}
		return nil, err
	}
	return &genesis, nil
}

func (r *BesuReconciler) generateSecretTemplate(node *corev1alpha1.Besu, name string) *corev1.Secret {
	return &corev1.Secret{
		ObjectMeta: metav1.ObjectMeta{
			Name:      name,
			Namespace: node.Namespace,
			Labels:    r.getLabels(node),
		},
	}
}

func (r *BesuReconciler) createStatefulSet(ctx context.Context, node *corev1alpha1.Besu, name, configSum string) (*appsv1.StatefulSet, error) {
	statefulSet := r.generateStatefulSetTemplate(node, name, configSum)

	if err := r.createDataPVC(ctx, node); err != nil {
		return nil, err
	}
	controllerutil.SetControllerReference(node, statefulSet, r.Scheme)

	// Check if the StatefulSet already exists, create if not
	var foundStatefulSet appsv1.StatefulSet
	if err := r.Get(ctx, types.NamespacedName{Name: statefulSet.Name, Namespace: statefulSet.Namespace}, &foundStatefulSet); err != nil && errors.IsNotFound(err) {
		err = r.Create(ctx, statefulSet)
		if err != nil {
			return statefulSet, err
		}
	} else if err != nil {
		return statefulSet, err
	} else {
		// Only update safe things
		foundStatefulSet.Spec.Template.Spec.Containers = statefulSet.Spec.Template.Spec.Containers
		foundStatefulSet.Spec.Template.Spec.Volumes = statefulSet.Spec.Template.Spec.Volumes
		foundStatefulSet.Spec.Template.Annotations = statefulSet.Spec.Template.Annotations
		foundStatefulSet.Spec.Template.Labels = statefulSet.Spec.Template.Labels
		// TODO: Other things that can be merged?
		return &foundStatefulSet, r.Update(ctx, &foundStatefulSet)
	}
	return statefulSet, nil

}

func (r *BesuReconciler) createDataPVC(ctx context.Context, node *corev1alpha1.Besu) error {
	pvc := corev1.PersistentVolumeClaim{
		ObjectMeta: metav1.ObjectMeta{
			Name:      generateBesuPVCName(node.Name),
			Namespace: node.Namespace,
			Labels:    r.getLabels(node),
		},
		Spec: node.Spec.PVCTemplate,
	}
	pvc.Spec.AccessModes = []corev1.PersistentVolumeAccessMode{
		corev1.ReadWriteOnce,
	}
	if pvc.Spec.Resources.Requests == nil {
		pvc.Spec.Resources.Requests = corev1.ResourceList{}
	}
	if _, resourceSet := pvc.Spec.Resources.Requests[corev1.ResourceStorage]; !resourceSet {
		pvc.Spec.Resources.Requests[corev1.ResourceStorage] = resource.MustParse("1Gi")
	}
	controllerutil.SetControllerReference(node, &pvc, r.Scheme)

	var foundPVC corev1.PersistentVolumeClaim
	if err := r.Get(ctx, types.NamespacedName{Name: pvc.Name, Namespace: pvc.Namespace}, &foundPVC); err != nil && errors.IsNotFound(err) {
		err = r.Create(ctx, &pvc)
		if err != nil {
			return err
		}
	} else if err != nil {
		return err
	}
	return nil
}

func (r *BesuReconciler) withStandardAnnotations(annotations map[string]string) map[string]string {
	for k, v := range r.config.Besu.Annotations {
		annotations[k] = v
	}
	return annotations
}

func (r *BesuReconciler) generatePDBTemplate(node *corev1alpha1.Besu, name string) *policyv1.PodDisruptionBudget {
	// We only have once replica per statefulset, so eviction for upgrade makes sense as the default
	return &policyv1.PodDisruptionBudget{
		ObjectMeta: metav1.ObjectMeta{
			Name:      name,
			Namespace: node.Namespace,
		},
		Spec: policyv1.PodDisruptionBudgetSpec{
			UnhealthyPodEvictionPolicy: ptrTo(policyv1.AlwaysAllow),
			Selector: &metav1.LabelSelector{
				MatchLabels: r.getLabels(node),
			},
		},
	}
}

func (r *BesuReconciler) createPDB(ctx context.Context, node *corev1alpha1.Besu, name string) (*policyv1.PodDisruptionBudget, error) {
	pdb := r.generatePDBTemplate(node, name)
	controllerutil.SetControllerReference(node, pdb, r.Scheme)

	var foundPDB policyv1.PodDisruptionBudget
	if err := r.Get(ctx, types.NamespacedName{Name: name, Namespace: pdb.Namespace}, &foundPDB); err != nil && errors.IsNotFound(err) {
		err = r.Create(ctx, pdb)
		if err != nil {
			return pdb, err
		}
	} else if err != nil {
		return nil, err
	}
	return &foundPDB, nil
}

func (r *BesuReconciler) generateStatefulSetTemplate(node *corev1alpha1.Besu, name, configSum string) *appsv1.StatefulSet {
	// Define the StatefulSet to run Besu using the ConfigMap
	return &appsv1.StatefulSet{
		ObjectMeta: metav1.ObjectMeta{
			Name:      name,
			Namespace: node.Namespace,
			Labels:    r.getLabels(node),
			Annotations: r.withStandardAnnotations(map[string]string{
				"kubectl.kubernetes.io/default-container": "besu",
			}),
		},
		Spec: appsv1.StatefulSetSpec{
			Selector: &metav1.LabelSelector{
				MatchLabels: r.getLabels(node),
			},
			Template: corev1.PodTemplateSpec{
				ObjectMeta: metav1.ObjectMeta{
					Labels: r.getLabels(node),
					Annotations: r.withStandardAnnotations(map[string]string{
						"core.paladin.io/config-sum": fmt.Sprintf("md5-%s", configSum),
					}),
				},
				Spec: corev1.PodSpec{
					Containers: []corev1.Container{
						{
							Name:            "besu",
							Image:           r.config.Besu.Image, // Use the image from the config
							ImagePullPolicy: corev1.PullIfNotPresent,
							VolumeMounts: []corev1.VolumeMount{
								{
									Name:      "config",
									MountPath: "/config",
									ReadOnly:  true,
								},
								{
									Name:      "nodeid",
									MountPath: "/nodeid",
									ReadOnly:  true,
								},
								{
									Name:      "genesis",
									MountPath: "/genesis",
									ReadOnly:  true,
								},
								{
									Name:      "data",
									MountPath: "/data",
								},
							},
							Args: []string{
								"--config-file",
								"/config/pldconf.besu.toml",
							},
							Ports: []corev1.ContainerPort{
								{
									Name:          "rpc-http",
									ContainerPort: 8545,
									Protocol:      corev1.ProtocolTCP,
								},
								{
									Name:          "rpc-ws",
									ContainerPort: 8546,
									Protocol:      corev1.ProtocolTCP,
								},
								{
									Name:          "graphql-http",
									ContainerPort: 8547,
									Protocol:      corev1.ProtocolTCP,
								},
								{
									Name:          "p2p-tcp",
									ContainerPort: 30303,
									Protocol:      corev1.ProtocolTCP,
								},
								{
									Name:          "p2p-udp",
									ContainerPort: 30303,
									Protocol:      corev1.ProtocolUDP,
								},
							},
							Env: buildEnv(r.config.Besu.Envs),
						},
					},
					Volumes: []corev1.Volume{
						{
							Name: "config",
							VolumeSource: corev1.VolumeSource{
								ConfigMap: &corev1.ConfigMapVolumeSource{
									LocalObjectReference: corev1.LocalObjectReference{
										Name: name,
									},
								},
							},
						},
						{
							Name: "nodeid",
							VolumeSource: corev1.VolumeSource{
								Secret: &corev1.SecretVolumeSource{
									SecretName: generateBesuIDSecretName(node.Name),
								},
							},
						},
						{
							Name: "genesis",
							VolumeSource: corev1.VolumeSource{
								ConfigMap: &corev1.ConfigMapVolumeSource{
									LocalObjectReference: corev1.LocalObjectReference{
										Name: generateBesuGenesisName(node.Spec.Genesis),
									},
								},
							},
						},
						{
							Name: "data",
							VolumeSource: corev1.VolumeSource{
								PersistentVolumeClaim: &corev1.PersistentVolumeClaimVolumeSource{
									ClaimName: generateBesuPVCName(node.Name),
								},
							},
						},
					},
				},
			},
		},
	}
}

func (r *BesuReconciler) createService(ctx context.Context, node *corev1alpha1.Besu, name string) (*corev1.Service, error) {
	svc := r.generateServiceTemplate(node, name)
	controllerutil.SetControllerReference(node, svc, r.Scheme)

	var foundSvc corev1.Service
	if err := r.Get(ctx, types.NamespacedName{Name: svc.Name, Namespace: svc.Namespace}, &foundSvc); err != nil && errors.IsNotFound(err) {
		err = r.Create(ctx, svc)
		if err != nil {
			return svc, err
		}
	} else if err != nil {
		return svc, err
	}
	return svc, nil
}

// generateServiceTemplate generates a ConfigMap for the Besu configuration
func (r *BesuReconciler) generateServiceTemplate(node *corev1alpha1.Besu, name string) *corev1.Service {
	svc := &corev1.Service{
		ObjectMeta: metav1.ObjectMeta{
			Name:      name,
			Namespace: node.Namespace,
			Labels:    r.getLabels(node),
		},
		Spec: node.Spec.Service,
	}
	// We own the selector regardless of config in the CR
	svc.Spec.Selector = r.getLabels(node)
	// Default to a cluster IP
	if svc.Spec.Type == "" {
		svc.Spec.Type = corev1.ServiceTypeClusterIP
	}
	// Set ports unless CR has taken ownership
	if svc.Spec.Ports == nil {
		mergeServicePorts(&svc.Spec, []corev1.ServicePort{
			{
				Name:       "rpc-http",
				Port:       8545,
				TargetPort: intstr.FromInt(8545),
				Protocol:   corev1.ProtocolTCP,
			},
<<<<<<< HEAD
			Type: corev1.ServiceTypeClusterIP,
		},
	}
=======
			{
				Name:       "rpc-ws",
				Port:       8546,
				TargetPort: intstr.FromInt(8546),
				Protocol:   corev1.ProtocolTCP,
			},
			{
				Name:       "graphql-http",
				Port:       8547,
				TargetPort: intstr.FromInt(8547),
				Protocol:   corev1.ProtocolTCP,
			},
			{
				Name:       "p2p-tcp",
				Port:       30303,
				TargetPort: intstr.FromInt(30303),
				Protocol:   corev1.ProtocolTCP,
			},
			{
				Name:       "p2p-udp",
				Port:       30303,
				TargetPort: intstr.FromInt(30303),
				Protocol:   corev1.ProtocolUDP,
			},
		})
	}
	return svc
>>>>>>> 53ca3fe7
}<|MERGE_RESOLUTION|>--- conflicted
+++ resolved
@@ -637,11 +637,6 @@
 				TargetPort: intstr.FromInt(8545),
 				Protocol:   corev1.ProtocolTCP,
 			},
-<<<<<<< HEAD
-			Type: corev1.ServiceTypeClusterIP,
-		},
-	}
-=======
 			{
 				Name:       "rpc-ws",
 				Port:       8546,
@@ -669,5 +664,4 @@
 		})
 	}
 	return svc
->>>>>>> 53ca3fe7
 }