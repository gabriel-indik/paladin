--- conflicted
+++ resolved
@@ -70,10 +70,6 @@
 	})
 	require.NoError(t, err, "failed to call Listen")
 
-<<<<<<< HEAD
-	// TODO: figure out race condition here with listener startup
-	time.Sleep(2 * time.Second)
-=======
 	// TODO: Currently the comms bus only functions correctly if you know your
 	// destination actually exists on the server side - but the `Listen()` is
 	// an async stream so you have no idea when it's been created.
@@ -105,7 +101,6 @@
 		Destination: "test-destination",
 	})
 	assert.NoError(t, err)
->>>>>>> 98abe8d0
 
 	submitTransaction := transactionsPB.SubmitTransactionRequest{
 		From:            "fromID",
