--- conflicted
+++ resolved
@@ -323,11 +323,7 @@
 
 // Take the state, parse the value into the type tree of this schema, and from that
 // build the label values to store in the DB for comparison appropriate to the type.
-<<<<<<< HEAD
-func (as *abiSchema) ProcessState(ctx context.Context, contractAddress tktypes.EthAddress, data tktypes.RawJSON, dataHash tktypes.HexBytes) (*StateWithLabels, error) {
-=======
 func (as *abiSchema) ProcessState(ctx context.Context, contractAddress tktypes.EthAddress, data tktypes.RawJSON, extraIDs *ExtraIDs) (*StateWithLabels, error) {
->>>>>>> 39a58428
 
 	psd, err := as.parseStateData(ctx, data)
 	if err != nil {
@@ -356,10 +352,6 @@
 	for i := range psd.int64Labels {
 		psd.int64Labels[i].State = hashID
 	}
-<<<<<<< HEAD
-	if dataHash == nil {
-		dataHash = hashID[:]
-=======
 	if extraIDs == nil {
 		extraIDs = &ExtraIDs{}
 	}
@@ -368,7 +360,6 @@
 	}
 	if extraIDs.SpendID == nil {
 		extraIDs.SpendID = hashID[:]
->>>>>>> 39a58428
 	}
 
 	now := tktypes.TimestampNow()
@@ -382,7 +373,6 @@
 			Schema:          as.ID,
 			ContractAddress: contractAddress,
 			Data:            jsonData,
-			DataHash:        dataHash,
 			Labels:          psd.labels,
 			Int64Labels:     psd.int64Labels,
 		},
