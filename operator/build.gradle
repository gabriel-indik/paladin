--- conflicted
+++ resolved
@@ -33,7 +33,6 @@
     buildOperator = project.hasProperty('buildOperator') ? project.buildOperator == 'true' : true // Default is to build the operator
 }
 
-<<<<<<< HEAD
 def printClusterStatus(String namespace) {
     def getAllCommand = ["kubectl", "get", "all", "-n", namespace]
     def getAllProcess = getAllCommand.execute()
@@ -68,7 +67,8 @@
         throw new Exception("Resource ${resourceType}/${resourceName} (${namespace}) was not ready in the expected time.")
     }
     printClusterStatus(namespace)
-=======
+}
+
 task registryContractDeployCRSample(type: Exec) {
     commandLine "go", "run", "./contractpkg", "test/e2e/abis/IdentityRegistry.json", "registry"
 }
@@ -79,7 +79,6 @@
 
 task notoContractDeployCRSample(type: Exec) {
     commandLine "go", "run", "./contractpkg", "test/e2e/abis/NotoFactory.json", "noto"
->>>>>>> 7e79bbb0
 }
 
 task copySolidity(type: Copy) {
