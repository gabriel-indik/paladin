// Copyright © 2024 Kaleido, Inc.
//
// SPDX-License-Identifier: Apache-2.0
//
// Licensed under the Apache License, Version 2.0 (the "License");
// you may not use this file except in compliance with the License.
// You may obtain a copy of the License at
//
//	http://www.apache.org/licenses/LICENSE-2.0
//
// Unless required by applicable law or agreed to in writing, software
// distributed under the License is distributed on an "AS IS" BASIS,
// WITHOUT WARRANTIES OR CONDITIONS OF ANY KIND, either express or implied.
// See the License for the specific language governing permissions and
// limitations under the License.

package msgs

import (
	"fmt"
	"strings"

	"github.com/hyperledger/firefly-common/pkg/i18n"
	"golang.org/x/text/language"
)

const kataPrefix = "PD01"

var registered = false
var ffe = func(key, translation string, statusHint ...int) i18n.ErrorMessageKey {
	if !registered {
		i18n.RegisterPrefix(kataPrefix, "Paladin Transaction Manager")
		registered = true
	}
	if !strings.HasPrefix(key, kataPrefix) {
		panic(fmt.Errorf("must have prefix '%s': %s", kataPrefix, key))
	}
	return i18n.FFE(language.AmericanEnglish, key, translation, statusHint...)
}

var (
	// Components PD0100XX
	MsgComponentKeyManagerInitError    = ffe("PD010000", "Error initializing key manager")
	MsgComponentKeyManagerStartError   = ffe("PD010001", "Error starting key manager")
	MsgComponentEthClientInitError     = ffe("PD010002", "Error initializing ethereum client")
	MsgComponentEthClientStartError    = ffe("PD010003", "Error starting ethereum client")
	MsgComponentDBInitError            = ffe("PD010004", "Error initializing database")
	MsgComponentDBStartError           = ffe("PD010005", "Error starting database")
	MsgComponentStateStoreInitError    = ffe("PD010006", "Error initializing state store")
	MsgComponentStateStoreStartError   = ffe("PD010007", "Error starting state store")
	MsgComponentBlockIndexerInitError  = ffe("PD010008", "Error initializing block indexer")
	MsgComponentBlockIndexerStartError = ffe("PD010009", "Error starting block indexer ")
	MsgComponentRPCServerInitError     = ffe("PD010010", "Error initializing RPC server")
	MsgComponentRPCServerStartError    = ffe("PD010011", "Error starting RPC server ")
	MsgComponentDomainInitError        = ffe("PD010012", "Error initializing domains")
	MsgComponentDomainStartError       = ffe("PD010013", "Error starting domain manager")
	MsgComponentPluginCtrlInitError    = ffe("PD010014", "Error initializing plugin controller")
	MsgComponentPluginCtrlStartError   = ffe("PD010015", "Error starting plugin controller ")
	MsgComponentWaitPluginStartError   = ffe("PD010016", "Error waiting for plugins to start")
	MsgComponentEngineInitError        = ffe("PD010017", "Error initializing engine")
	MsgComponentEngineStartError       = ffe("PD010018", "Error starting engine")

	// States PD0101XX
	MsgStateInvalidHex                = ffe("PD010100", "Invalid hex: %s")
	MsgStateInvalidLength             = ffe("PD010101", "Invalid hash len expected=%d actual=%d")
	MsgStateInvalidABIParam           = ffe("PD010102", "Invalid ABI parameter")
	MsgStateInvalidSchemaType         = ffe("PD010103", "Invalid state schema type: %s")
	MsgStateManagerQuiescing          = ffe("PD010104", "State store shutting down")
	MsgStateOpInvalid                 = ffe("PD010105", "State operation invalid")
	MsgStateSchemaNotFound            = ffe("PD010106", "Schema not found with hash %s")
	MsgStateLabelFieldNotElementary   = ffe("PD010107", "Label field %s is not elementary type (%s)")
	MsgStateLabelFieldNotNamed        = ffe("PD010108", "Label field with index %d is not named")
	MsgStateLabelFieldUnexpectedValue = ffe("PD010109", "Value type for field %s %T from ABI decoding library does not match expected value type %T")
	MsgStateLabelFieldMissing         = ffe("PD010110", "Label field %s missing")
	MsgStateLabelFieldNotSupported    = ffe("PD010111", "Label field %s is not a supported elementary type (%s)")
	MsgStateNotFound                  = ffe("PD010112", "State not found with hash %s")
	MsgStateInvalidSchema             = ffe("PD010113", "Invalid schema")
	MsgStateABITypeMustBeTuple        = ffe("PD010114", "ABI type definition must be a tuple parameter with an internalType such as 'struct StructName'")
	MsgStateLabelFieldNotUnique       = ffe("PD010115", "Label field with index %d has a duplicate name '%s'")
	MsgStateInvalidValue              = ffe("PD010116", "Invalid value")
	MsgStateInvalidQualifier          = ffe("PD010117", "Status must be one of 'available','confirmed','unconfirmed','spent','locked','all' or the UUID of a transaction")
	MsgStateLockConflictUnexpected    = ffe("PD010118", "Pending lock for transaction %s found when attempting to lock to transaction %s")
	MsgStateFlushFailedDomainReset    = ffe("PD010119", "Flush of state for domain %s has failed, and the domain has been reset")

	// Persistence PD0102XX
	MsgPersistenceInvalidType         = ffe("PD010200", "Invalid persistence type: %s")
	MsgPersistenceMissingURI          = ffe("PD010201", "Missing database connection URI")
	MsgPersistenceInitFailed          = ffe("PD010202", "Database init failed")
	MsgPersistenceMigrationFailed     = ffe("PD010203", "Database migration failed")
	MsgPersistenceMissingMigrationDir = ffe("PD010204", "Missing database migration directory for autoMigrate")

	// Transaction Processor PD0103XX
	MsgTransactionProcessorInvalidStage         = ffe("PD010300", "Invalid stage: %s")
	MsgContextCanceled                          = ffe("PD010301", "Context canceled")
	MsgTransactionProcessorActionFailed         = ffe("PD010302", "Action for transaction with ID: %s at stage %s failed")
	MsgTransactionProcessorBlockedOnDependency  = ffe("PD010303", "Transaction with ID: %s cannot be processed by %s stage due to dependent transactions.")
	MsgTransactionProcessorUndeterminedStage    = ffe("PD010304", "Cannot determine a processing stage for transaction with ID: %s")
	MsgTransactionProcessorEmptyAssembledResult = ffe("PD010305", "No transaction was assembled for transaction with ID: %s")

	// Transaction store PD0104XX
	MsgTransactionMissingField         = ffe("PD010400", "Must provide a payload (one of PayloadJSON or PayloadRLP), from, and contract address.  Mising %v")
	MsgTransactionParseError           = ffe("PD010401", "Failed to parse transaction message.")
	MsgTransactionSerializeError       = ffe("PD010402", "Failed to serialise transaction response.")
	MsgTransactionInvalidTransactionID = ffe("PD010403", "The provided ID %s cannot be parsed into a valid UUID due to %s")

	// Comms bus PD0106XX
	MsgDestinationNotFound     = ffe("PD010600", "Destination not found: %s")
	MsgHandlerError            = ffe("PD010601", "Error from message handler")
	MsgDuplicateSubscription   = ffe("PD010602", "Destination %s already subscribed to topic %s")
	MsgErrorStoppingGRPCServer = ffe("PD010603", "Error stopping GRPC server")

	// Filters PD0107XX
	MsgFiltersUnknownField                = ffe("PD010700", "Unknown field '%s'")
	MsgFiltersJSONQueryValueUnsupported   = ffe("PD010701", "JSON query value not supported: %s")
	MsgFiltersJSONQueryOpUnsupportedMod   = ffe("PD010702", "Operation '%s' does not support modifiers: %v")
	MsgFiltersValueInvalidForInt64        = ffe("PD010703", "Value '%s' cannot be parsed as a 64bit signed integer")
	MsgFiltersValueInvalidForBool         = ffe("PD010704", "Value '%s' cannot be parsed as a boolean")
	MsgFiltersValueInvalidForString       = ffe("PD010705", "Value '%s' cannot be parsed as a string")
	MsgFiltersValueIntStringParseFail     = ffe("PD010707", "Value '%s' cannot be converted to a big integer")
	MsgFiltersValueMissing                = ffe("PD010708", "Value missing for filter field '%s'")
	MsgFiltersMustBeBuiltUnscoped         = ffe("PD010709", "Scoped SQL builder (rather than DB) incorrect passed into filter builder")
	MsgFiltersJSONValueParseError         = ffe("PD010710", "Failed to parse value for field '%s' (as %T): %v")
	MsgFiltersValueInvalidHex             = ffe("PD010711", "Failed to parse value as hex: %v")
	MsgFiltersUnexpectedFieldResolverType = ffe("PD010712", "Unsupported type '%T' returned from field resolver '%T'")
	MsgFiltersUnexpectedResolvedValueType = ffe("PD010713", "Value type '%T' mismatched from compare type '%T'")
	MsgFiltersLikeNotSupportedForIntValue = ffe("PD010714", "LIKE operation not supported for int64 stored values")
	MsgFiltersLikeConversionToRegexpFail  = ffe("PD010715", "Failed to convert LIKE string '%s' to regexp: %s")
	MsgFiltersFieldTypeDoesNotSupportLike = ffe("PD010716", "Field does not support LIKE comparison (%T)")
	MsgFiltersTypeErrorDuringCompare      = ffe("PD010717", "Mismatched types during compare t1=%T t2=%T")
	MsgFiltersMissingSortField            = ffe("PD010718", "Must specify at least one sort field")
	MsgFiltersValueInvalidHexBytes32      = ffe("PD010719", "Failed to parse value as 32 byte hex string (parsedBytes=%d)")

	// HTTPServer PD0108XX
	MsgHTTPServerStartFailed        = ffe("PD010800", "Failed to start server on '%s'")
	MsgHTTPServerMissingPort        = ffe("PD010801", "HTTP server port must be specified for '%s'")
	MsgHTTPServerNoWSUpgradeSupport = ffe("PD010802", "HTTP server does not support WebSocket upgrade (%T)")

	// TLS PD0198XX
	MsgTLSInvalidCAFile             = ffe("PD010900", "Invalid CA certificates file")
	MsgTLSConfigFailed              = ffe("PD010901", "Failed to initialize TLS configuration")
	MsgTLSInvalidKeyPairFiles       = ffe("PD010902", "Invalid certificate and key pair files")
	MsgTLSInvalidTLSDnMatcherAttr   = ffe("PD010903", "Unknown DN attribute '%s'")
	MsgTLSInvalidTLSDnMatcherRegexp = ffe("PD010904", "Invalid regexp '%s' for requiredDNAttributes[%s]: %s")
	MsgTLSInvalidTLSDnChain         = ffe("PD010905", "Cannot match subject distinguished name as cert chain is not verified")
	MsgTLSInvalidTLSDnMismatch      = ffe("PD010906", "Certificate subject does not meet requirements")

	// JSON/RPC PD0110XX
	MsgJSONRPCInvalidRequest      = ffe("PD011000", "Invalid JSON/RPC request data")
	MsgJSONRPCMissingRequestID    = ffe("PD011001", "Invalid JSON/RPC request. Must set request ID")
	MsgJSONRPCUnsupportedMethod   = ffe("PD011002", "method not supported")
	MsgJSONRPCIncorrectParamCount = ffe("PD011003", "method %s requires %d params (supplied=%d)")
	MsgJSONRPCInvalidParam        = ffe("PD011004", "method %s parameter %d invalid: %s")
	MsgJSONRPCResultSerialization = ffe("PD011005", "method %s result serialization failed: %s")

	// Types PD0111XX
	MsgTypesUnmarshalNil                  = ffe("PD011100", "UnmarshalJSON on nil pointer")
	MsgTypesScanFail                      = ffe("PD011101", "Unable to scan type %T into type %T")
	MsgTypesEnumValueInvalid              = ffe("PD011102", "Value must be one of %s")
	MsgTypesABIDefNotInBothStructs        = ffe("PD011103", "ABI is not equal due to mismatch on: %s")
	MsgTypesInvalidNameSafeCharAlphaBoxed = ffe("PD011106", "Field '%s' must be 1-%d characters, including alphanumerics (a-zA-Z0-9), dot (.), dash (-) and underscore (_), and must start/end in an alphanumeric: %q")

	// Plugin controller PD0112XX
	MsgPluginLoaderUUIDError   = ffe("PD011200", "Plugin loader UUID incorrect")
	MsgPluginLoaderAlreadyInit = ffe("PD011201", "Plugin loader already initialized")
	MsgPluginUUIDNotFound      = ffe("PD011202", "Plugin runtime instance of type %s with UUID %s does not exist")
	MsgPluginBadRequestBody    = ffe("PD011203", "Invalid request body %T")
	MsgPluginUDSPathTooLong    = ffe("PD011204", "Unix domain socket path too log (len=%d,limit=100)")
	MsgPluginBadResponseBody   = ffe("PD011205", "%s %s returned invalid response body %T")
	MsgPluginError             = ffe("PD011206", "%s %s returned error: %s")
	MsgPluginLoadFailed        = ffe("PD011207", "Plugin load failed: %s")

	// BlockIndexer PD0113XX
	MsgBlockIndexerInvalidFromBlock         = ffe("PD011300", "Invalid from block '%s' (must be 'latest' or number)")
	MsgBlockIndexerESInitFail               = ffe("PD011303", "Event stream initialization failed")
	MsgBlockIndexerESAlreadyInit            = ffe("PD011304", "Event stream already initialized")
	MsgBlockIndexerConfirmedReceiptNotFound = ffe("PD011305", "Expected received for confirmed transaction %s not found")
	MsgBlockIndexerInvalidEventStreamType   = ffe("PD011306", "Unsupported event stream type: %s")
	MsgBlockMissingHandler                  = ffe("PD011307", "Handler not registered for stream")
	MsgBlockIndexerNoBlocksIndexed          = ffe("PD011308", "No confirmed blocks have yet been indexed")

	// Signing module PD0114XX
	MsgSigningModuleBadPathError                = ffe("PD011400", "Path '%s' does not exist, or it is not a directory")
	MsgSigningModuleBadKeyFile                  = ffe("PD011401", "Key file '%s' does not exist")
	MsgSigningModuleBadPassFile                 = ffe("PD011402", "Password file '%s' does not exist")
	MsgSigningModuleBadKeyHandle                = ffe("PD011403", "Invalid key handle")
	MsgSigningModuleFSError                     = ffe("PD011404", "Filesystem error")
	MsgSigningModuleKeyHandleClash              = ffe("PD011405", "Invalid key handle (clash)")
	MsgSigningModuleKeyNotExist                 = ffe("PD011406", "Key '%s' does not exist")
	MsgSigningUnsupportedKeyStoreType           = ffe("PD011407", "Unsupported key store type: '%s'")
	MsgSigningHierarchicalRequiresLoading       = ffe("PD011408", "Signing module has been configured to disallow in-memory key material. Hierarchical Deterministic (HD) wallet function implemented in the signing module requires in-memory key material")
	MsgSigningStoreRequiresKeyLoadingForAlgo    = ffe("PD011409", "Signing module has been configured to disallow in-memory key material. In-memory signing is required for algorithms %s")
	MsgSigningUnsupportedAlgoForInMemorySigning = ffe("PD011410", "Unsupported algorithm for in-memory signing: %s")
	MsgSigningMustSpecifyAlgorithms             = ffe("PD011411", "Must specify at least one algorithm for key resolution")
	MsgSigningHDSeedMustBe32BytesOrMnemonic     = ffe("PD011412", "Seed key material for HD Wallet must be either a 32byte value, or a BIP-39 compliant mnemonic seed phrase")
	MsgSignerBIP44DerivationInvalid             = ffe("PD011413", "Invalid key handle - BIP44 key identifier expected (invalid derivation: '%s')")
	MsgSingerBIP32DerivationTooLarge            = ffe("PD011414", "BIP-32 key index must be between 0 and 2^31-1 at each level in the hierarchy")
	MsgSigningKeyListingNotSupported            = ffe("PD011415", "Listing keys in the key store is not supported by this signing module")
	MsgSigningStaticKeyInvalid                  = ffe("PD011416", "Statically configured key with handle %s is invalid")
	MsgSigningStaticBadEncoding                 = ffe("PD011417", "Statically configured key with handle %s has invalid encoding (must be one of 'none', 'hex', 'base64') '%s'")
	MsgSigningKeyCannotBeResolved               = ffe("PD011418", "No key exists that matches the request")
	MsgSigningUnsupportedKeyDerivationType      = ffe("PD011419", "Unsupported key derivation type: '%s'")
	MsgSigningKeyCannotBeEmpty                  = ffe("PD011420", "Cannot resolve a signing key for the empty string")

	// EthClient module PD0115XX
	MsgEthClientInvalidInput        = ffe("PD011500", "Unable to convert to ABI function input (func=%s)")
	MsgEthClientMissingFrom         = ffe("PD011501", "Signer (from) missing")
	MsgEthClientMissingTo           = ffe("PD011502", "To missing")
	MsgEthClientMissingInput        = ffe("PD011503", "Input missing")
	MsgEthClientMissingOutput       = ffe("PD011504", "Output missing")
	MsgEthClientInvalidTXVersion    = ffe("PD011505", "Invalid TX Version (%s)")
	MsgEthClientABIJson             = ffe("PD011506", "JSON ABI parsing failed")
	MsgEthClientFunctionNotFound    = ffe("PD011507", "Function %q not found on ABI")
	MsgEthClientChainIDFailed       = ffe("PD011508", "Failed to query chain ID")
	MsgEthClientKeyMismatch         = ffe("PD011509", "Resolved %q to different key handle expected=%q received=%q")
	MsgEthClientToWithConstructor   = ffe("PD011510", "To address cannot be specified for constructor")
	MsgEthClientHTTPURLMissing      = ffe("PD011511", "HTTP URL missing in configuration")
	MsgEthClientChainIDMismatch     = ffe("PD011512", "ChainID mismatch between HTTP and WebSocket JSON/RPC connections http=%d ws=%d")
	MsgEthClientInvalidWebSocketURL = ffe("PD011513", "Invalid WebSocket URL: %s")
	MsgEthClientInvalidHTTPURL      = ffe("PD011514", "Invalid HTTP URL: %s")

	// DomainManager module PD0116XX
<<<<<<< HEAD
	MsgDomainNotFound                   = ffe("PD011600", "Domain %q not found")
	MsgDomainNotInitialized             = ffe("PD011601", "Domain not initialized")
	MsgDomainInvalidSchema              = ffe("PD011602", "Domain schema %d is invalid")
	MsgDomainConstructorAbiJsonInvalid  = ffe("PD011603", "Constructor ABI function definition invalid")
	MsgDomainConstructorABITypeWrong    = ffe("PD011604", "Constructor ABI function definition has wrong type: %s")
	MsgDomainFactoryAbiJsonInvalid      = ffe("PD011605", "Factory contract ABI invalid")
	MsgDomainFactoryAddressInvalid      = ffe("PD011606", "Factory contract address invalid")
	MsgDomainPrivateAbiJsonInvalid      = ffe("PD011607", "Private contract ABI invalid")
	MsgDomainInvalidQueryJSON           = ffe("PD011608", "Invalid query JSON")
	MsgDomainContractNotFoundByAddr     = ffe("PD011609", "A smart contract with address %s has not yet been indexed")
	MsgDomainInvalidConstructorParams   = ffe("PD011610", "Invalid constructor parameters for %s")
	MsgDomainInvalidPrepareDeployResult = ffe("PD011611", "Prepare deploy did not result in exactly one of a invoke transaction or a deploy transaction")
	MsgDomainInvalidFunctionParams      = ffe("PD011612", "Invalid function parameters for %s")
	MsgDomainUnknownSchema              = ffe("PD011613", "Unknown schema %s")
	MsgDomainInvalidStateIDFromDomain   = ffe("PD011614", "Domain returned invalid id '%s' for state %d")
	MsgDomainInputStateNotFound         = ffe("PD011615", "Input state %d [%s] not found")
	MsgDomainMissingStates              = ffe("PD011616", "Missing in-memory states")
	MsgDomainEndorsementReverted        = ffe("PD011617", "Endorsement from '%s' reverted: %s")
	MsgDomainFunctionNotFound           = ffe("PD011618", "Function with name '%s' not found on ABI")
	MsgDomainBaseLedgerSubmitInvalid    = ffe("PD011619", "Base ledger submission config is invalid")

	// Engine PD0117XX
	MsgDomainNotProvided   = ffe("PD011700", "Domain not found in the transaction input")
	MsgEngineAssembleError = ffe("PD011701", "Error assembling transaction")
=======
	MsgDomainNotFound                         = ffe("PD011600", "Domain %q not found")
	MsgDomainNotInitialized                   = ffe("PD011601", "Domain not initialized")
	MsgDomainInvalidSchema                    = ffe("PD011602", "Domain schema %d is invalid")
	MsgDomainConstructorAbiJsonInvalid        = ffe("PD011603", "Constructor ABI function definition invalid")
	MsgDomainConstructorABITypeWrong          = ffe("PD011604", "Constructor ABI function definition has wrong type: %s")
	MsgDomainFactoryAbiJsonInvalid            = ffe("PD011605", "Factory contract ABI invalid")
	MsgDomainFactoryAddressInvalid            = ffe("PD011606", "Factory contract address invalid")
	MsgDomainPrivateAbiJsonInvalid            = ffe("PD011607", "Private contract ABI invalid")
	MsgDomainInvalidQueryJSON                 = ffe("PD011608", "Invalid query JSON")
	MsgDomainContractNotFoundByAddr           = ffe("PD011609", "A smart contract with address %s has not yet been indexed")
	MsgDomainInvalidConstructorParams         = ffe("PD011610", "Invalid constructor parameters for %s")
	MsgDomainInvalidPrepareDeployResult       = ffe("PD011611", "Prepare deploy did not result in exactly one of a invoke transaction or a deploy transaction")
	MsgDomainInvalidFunctionParams            = ffe("PD011612", "Invalid function parameters for %s")
	MsgDomainUnknownSchema                    = ffe("PD011613", "Unknown schema %s")
	MsgDomainInvalidStateIDFromDomain         = ffe("PD011614", "Domain returned invalid id '%s' for state %d")
	MsgDomainInputStateNotFound               = ffe("PD011615", "Input state %d [%s] not found")
	MsgDomainMissingStates                    = ffe("PD011616", "Missing in-memory states")
	MsgDomainEndorsementReverted              = ffe("PD011617", "Endorsement from '%s' reverted: %s")
	MsgDomainFunctionNotFound                 = ffe("PD011618", "Function with name '%s' not found on ABI")
	MsgDomainBaseLedgerSubmitInvalid          = ffe("PD011619", "Base ledger submission config is invalid")
	MsgDomainTXIncompleteInitDeploy           = ffe("PD011620", "Transaction is incomplete for phase InitDeploy")
	MsgDomainTXIncompletePrepareDeploy        = ffe("PD011621", "Transaction is incomplete for phase PrepareDeploy")
	MsgDomainDeployNoSigner                   = ffe("PD011622", "Domain did not provide a signer for base ledger transaction to deploy the private smart contract")
	MsgDomainMultipleEndorsersSubmit          = ffe("PD011623", "Multiple endorsers of the transaction specified a submission constraint")
	MsgDomainNoEndorserSubmit                 = ffe("PD011624", "Domain is configured for endorser submission, and no endorser specified a submission constraint")
	MsgDomainInvalidSubmissionConfig          = ffe("PD011625", "Domain specified an unexpected base ledger submission config: %s")
	MsgDomainTXIncompleteInitTransaction      = ffe("PD011626", "Transaction is incomplete for phase InitTransaction")
	MsgDomainTXIncompleteAssembleTransaction  = ffe("PD011627", "Transaction is incomplete for phase AssembleTransaction")
	MsgDomainTXIncompleteWritePotentialStates = ffe("PD011628", "Transaction is incomplete for phase WritePotentialStates")
	MsgDomainTXIncompleteLockStates           = ffe("PD011629", "Transaction is incomplete for phase LockStates")
	MsgDomainTXIncompleteEndorseTransaction   = ffe("PD011630", "Transaction is incomplete for phase EndorseTransaction")
	MsgDomainTXIncompleteResolveDispatch      = ffe("PD011631", "Transaction is incomplete for phase ResolveDispatch")
	MsgDomainTXIncompletePrepareTransaction   = ffe("PD011632", "Transaction is incomplete for phase PrepareTransaction")

	// Entrypoint PD0117XX
	MsgEntrypointUnknownEngine = ffe("PD011700", "Unknown engine '%s'")

	// Engine PD0118XX
	MsgDomainNotProvided = ffe("PD011800", "Domain not found in the transaction input")
>>>>>>> 98abe8d0
)<|MERGE_RESOLUTION|>--- conflicted
+++ resolved
@@ -219,32 +219,6 @@
 	MsgEthClientInvalidHTTPURL      = ffe("PD011514", "Invalid HTTP URL: %s")
 
 	// DomainManager module PD0116XX
-<<<<<<< HEAD
-	MsgDomainNotFound                   = ffe("PD011600", "Domain %q not found")
-	MsgDomainNotInitialized             = ffe("PD011601", "Domain not initialized")
-	MsgDomainInvalidSchema              = ffe("PD011602", "Domain schema %d is invalid")
-	MsgDomainConstructorAbiJsonInvalid  = ffe("PD011603", "Constructor ABI function definition invalid")
-	MsgDomainConstructorABITypeWrong    = ffe("PD011604", "Constructor ABI function definition has wrong type: %s")
-	MsgDomainFactoryAbiJsonInvalid      = ffe("PD011605", "Factory contract ABI invalid")
-	MsgDomainFactoryAddressInvalid      = ffe("PD011606", "Factory contract address invalid")
-	MsgDomainPrivateAbiJsonInvalid      = ffe("PD011607", "Private contract ABI invalid")
-	MsgDomainInvalidQueryJSON           = ffe("PD011608", "Invalid query JSON")
-	MsgDomainContractNotFoundByAddr     = ffe("PD011609", "A smart contract with address %s has not yet been indexed")
-	MsgDomainInvalidConstructorParams   = ffe("PD011610", "Invalid constructor parameters for %s")
-	MsgDomainInvalidPrepareDeployResult = ffe("PD011611", "Prepare deploy did not result in exactly one of a invoke transaction or a deploy transaction")
-	MsgDomainInvalidFunctionParams      = ffe("PD011612", "Invalid function parameters for %s")
-	MsgDomainUnknownSchema              = ffe("PD011613", "Unknown schema %s")
-	MsgDomainInvalidStateIDFromDomain   = ffe("PD011614", "Domain returned invalid id '%s' for state %d")
-	MsgDomainInputStateNotFound         = ffe("PD011615", "Input state %d [%s] not found")
-	MsgDomainMissingStates              = ffe("PD011616", "Missing in-memory states")
-	MsgDomainEndorsementReverted        = ffe("PD011617", "Endorsement from '%s' reverted: %s")
-	MsgDomainFunctionNotFound           = ffe("PD011618", "Function with name '%s' not found on ABI")
-	MsgDomainBaseLedgerSubmitInvalid    = ffe("PD011619", "Base ledger submission config is invalid")
-
-	// Engine PD0117XX
-	MsgDomainNotProvided   = ffe("PD011700", "Domain not found in the transaction input")
-	MsgEngineAssembleError = ffe("PD011701", "Error assembling transaction")
-=======
 	MsgDomainNotFound                         = ffe("PD011600", "Domain %q not found")
 	MsgDomainNotInitialized                   = ffe("PD011601", "Domain not initialized")
 	MsgDomainInvalidSchema                    = ffe("PD011602", "Domain schema %d is invalid")
@@ -284,5 +258,4 @@
 
 	// Engine PD0118XX
 	MsgDomainNotProvided = ffe("PD011800", "Domain not found in the transaction input")
->>>>>>> 98abe8d0
 )